[tool.poetry]
name = "nzsl-signbank"
version = "0.1.0"
description = "Web based database for sign language lexicons and corpuses. Fork of NGT-signbank."
authors = ["Ackama <info@ackama.com>"]
license = "BSD-3-Clause license"
readme = "README.md"
homepage = "https://signbank.nzsl.nz/"
repository = "https://github.com/ODNZSL/NZSL-signbank"

[tool.poetry.dependencies]
python = "^3.9"
<<<<<<< HEAD
django = "~4.2.13"
django-bootstrap3 = "*"
django-contrib-comments = "*"
django-debug-toolbar = "*"
django-guardian = "*"
django-modeltranslation = "*"
django-notifications-hq = "*"
django-queryset-csv = "*"
django-registration = "*"
django-reversion = "*"
django-storages = "*"
django-summernote = "*"
django-tagging = "*"
boto3 = "*"
certifi = "*"
dj-database-url = "*"
gunicorn = "*"
psycopg2 = "*"
sentry-sdk = "*"
whitenoise = "*"
=======
django = "3.2.25"
django-tagging = "0.5.0"
django-reversion = "4.0.0"
django-bootstrap3 = "21.2"
django-summernote = "0.8.11.6"
django-modeltranslation = "0.18.2"
django-registration = "3.1.2"
django-contrib-comments = "1.9.2"
django-queryset-csv = "1.1.0"
django-debug-toolbar = "3.2.2"
django-guardian = "2.2.0"
django-notifications-hq = "1.6.0"
dj-database-url = "0.5.0"
boto3 = "1.22.8"
django-storages = "1.12.1"
psycopg2 = "2.8.6"
certifi = "2023.7.22"
sentry-sdk = "1.14.0"
gunicorn = "22.0.0"
whitenoise = "6.2.0"
>>>>>>> 32e7014b

[build-system]
requires = ["poetry-core"]
build-backend = "poetry.core.masonry.api"
<|MERGE_RESOLUTION|>--- conflicted
+++ resolved
@@ -10,29 +10,7 @@
 
 [tool.poetry.dependencies]
 python = "^3.9"
-<<<<<<< HEAD
 django = "~4.2.13"
-django-bootstrap3 = "*"
-django-contrib-comments = "*"
-django-debug-toolbar = "*"
-django-guardian = "*"
-django-modeltranslation = "*"
-django-notifications-hq = "*"
-django-queryset-csv = "*"
-django-registration = "*"
-django-reversion = "*"
-django-storages = "*"
-django-summernote = "*"
-django-tagging = "*"
-boto3 = "*"
-certifi = "*"
-dj-database-url = "*"
-gunicorn = "*"
-psycopg2 = "*"
-sentry-sdk = "*"
-whitenoise = "*"
-=======
-django = "3.2.25"
 django-tagging = "0.5.0"
 django-reversion = "4.0.0"
 django-bootstrap3 = "21.2"
@@ -52,7 +30,6 @@
 sentry-sdk = "1.14.0"
 gunicorn = "22.0.0"
 whitenoise = "6.2.0"
->>>>>>> 32e7014b
 
 [build-system]
 requires = ["poetry-core"]
