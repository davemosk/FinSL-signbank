--- conflicted
+++ resolved
@@ -21,11 +21,7 @@
 
 #: The absolute path to the directory where collectstatic will collect static files for deployment.
 #: Example: "/var/www/example.com/static/"
-<<<<<<< HEAD
 STATIC_ROOT = '/home/www-bin/signbank/FinSL-signbank/signbank/static/'
-=======
-STATIC_ROOT = '/home/www-bin/signbank/FinSL-signbank/static/'
->>>>>>> 6e76e93b
 # This setting defines the additional locations the staticfiles app will traverse if the FileSystemFinder finder
 # is enabled, e.g. if you use the collectstatic or findstatic management command or use the static file serving view.
 #STATICFILES_DIRS = (
