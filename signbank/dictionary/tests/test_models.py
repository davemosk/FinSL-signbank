--- conflicted
+++ resolved
@@ -113,11 +113,8 @@
 
     def test_get_translation_languages(self):
         """Tests function get_translation_languages()"""
-<<<<<<< HEAD
+
         self.dataset.translation_languages.set([self.language])
-=======
-        self.dataset.translation_languages.add(self.language,)
->>>>>>> 2b66cd02
         self.dataset.save()
         self.assertIn(
             self.language, Gloss.get_translation_languages(self.gloss))
@@ -127,16 +124,10 @@
         keyword = Keyword.objects.create(text="akeyword")
         keyword2 = Keyword.objects.create(text="another")
         translation = Translation.objects.create(gloss=self.gloss, language=self.language, keyword=keyword,
-<<<<<<< HEAD
                                                  order=2)
         translation2 = Translation.objects.create(
             gloss=self.gloss, language=self.language, keyword=keyword2, order=3)
-        self.dataset.translation_languages.set([self.language])
-=======
-                                                      order=2)
-        translation2 = Translation.objects.create(gloss=self.gloss, language=self.language, keyword=keyword2, order=3)
-        self.dataset.translation_languages.add(self.language,)
->>>>>>> 2b66cd02
+        self.dataset.translation_languages.add(self.language)
         self.dataset.save()
         unzipped = zip(
             *Gloss.get_translations_for_translation_languages(self.gloss))
@@ -144,6 +135,7 @@
 
         self.assertIn(self.language, languages)
         keywords = [str(translation.keyword), str(translation2.keyword)]
+
         # Check that all the keywords are in the 'translations' string.
         self.assertTrue(all(x in str(*translations) for x in keywords))
 
@@ -313,7 +305,7 @@
         self.assertEqual(str(self.language), self.language.name)
 
 
-"""class DialectTestCase(TestCase):
+class DialectTestCase(TestCase):
     def setUp(self):
         self.signlanguage = SignLanguage.objects.create(
             pk=5, name=u"sÄÄö", language_code_3char="ÄÄö")
@@ -326,14 +318,9 @@
         self.signlanguage.delete()
 
     def test_str(self):
-<<<<<<< HEAD
         self.assertEqual(str(self.dialect),
                          self.signlanguage.name + "/" + self.dialect.name)
 
-=======
-        self.assertEqual(str(self.dialect), self.signlanguage.name + "/" + self.dialect.name)
-"""
->>>>>>> 2b66cd02
 
 class RelationToForeignSignTestCase(TestCase):
     def setUp(self):
