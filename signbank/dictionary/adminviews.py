# -*- coding: utf-8 -*-
from __future__ import unicode_literals

import csv
import json
from collections import defaultdict

from django.contrib import messages
from django.contrib.auth.models import User
from django.contrib.contenttypes.models import ContentType
from django.core.exceptions import PermissionDenied
from django.db.models import Count, F, Prefetch, Q, Value
from django.db.models.fields import CharField, NullBooleanField
from django.db.models.functions import Concat
from django.http import HttpResponse, JsonResponse
from django.shortcuts import get_object_or_404
from django.template.loader import render_to_string
from django.utils.translation import get_language
from django.utils.translation import ugettext as _
from django.views.generic.detail import DetailView
from django.views.generic.list import ListView
from djqscsv import render_to_csv_response
from guardian.shortcuts import (get_objects_for_user, get_perms,
                                get_users_with_perms)
from reversion.models import Version
from tagging.models import Tag, TaggedItem

from ..comments import CommentTagForm
from ..video.forms import GlossVideoForGlossForm
from ..video.models import GlossVideo
from .forms import (GlossRelationForm, GlossRelationSearchForm,
                    GlossSearchForm, MorphologyForm, RelationForm, TagsAddForm)
from .models import (Dataset, Gloss, GlossRelation, GlossTranslations,
                     GlossURL, MorphologyDefinition, Relation,
                     RelationToForeignSign, Translation, FieldChoice)


class GlossListView(ListView):
    model = Gloss
    template_name = 'dictionary/admin_gloss_list.html'
    paginate_by = 100

    def get_context_data(self, **kwargs):
        # Call the base implementation first to get a context
        context = super(GlossListView, self).get_context_data(**kwargs)
        # Add in a QuerySet
        context['searchform'] = GlossSearchForm(self.request.GET)
        # Get allowed datasets for user (django-guardian)
        allowed_datasets = get_objects_for_user(self.request.user, 'dictionary.view_dataset')
        # Filter the forms dataset field for the datasets user has permission to.
        context['searchform'].fields["dataset"].queryset = Dataset.objects.filter(id__in=[x.id for x in allowed_datasets])

        populate_tags_for_object_list(context['object_list'], model=self.object_list.model)

        if 'order' not in self.request.GET:
            context['order'] = 'idgloss'
        else:
            context['order'] = self.request.GET.get('order')

        return context

    def get_paginate_by(self, queryset):
        """
        Paginate by specified value in querystring, or use default class property value.
        """
        return self.request.GET.get('paginate_by', self.paginate_by)

    def render_to_response(self, context, **kwargs):

        # Look for a 'format=json' GET argument
        if self.request.GET.get('format') == 'CSV':
            return self.render_to_csv_response(context)
        else:
            return super(GlossListView, self).render_to_response(context)

    # noinspection PyInterpreter,PyInterpreter
    def render_to_csv_response(self, context):

        if not self.request.user.has_perm('dictionary.export_csv'):
            msg = _("You do not have permissions to export to CSV.")
            messages.error(self.request, msg)
            raise PermissionDenied(msg)

        # Create the HttpResponse object with the appropriate CSV header.
        response = HttpResponse(content_type='text/csv; charset=utf-8')
        response['Content-Disposition'] = 'attachment; filename="dictionary-export.csv"'

        writer = csv.writer(response)

        csv_queryset = self.get_queryset()\
            .select_related('created_by', 'updated_by')\
            .prefetch_related('translation_set', 'glosstranslations_set')

        # We want to manually set which fields to export here
        fieldnames = ['idgloss', 'idgloss_mi', 'notes', ]
        fields = [Gloss._meta.get_field(fieldname) for fieldname in fieldnames]

        # Defines the headings for the file. Signbank ID and Dataset are set first.
        header = ['Signbank ID'] + ['Dataset'] + [f.verbose_name for f in fields]

        for extra_column in ['SignLanguage', 'Keywords', 'Created', 'Updated']:
            header.append(extra_column)

        writer.writerow(header)

        for gloss in csv_queryset:
            row = list()
            row.append(str(gloss.pk))
            # Adding Dataset information for the gloss
            row.append(str(gloss.dataset))
            # Add data from each field.
            for f in fields:
                value = getattr(gloss, f.name)
                # If the value contains ';', put it in quotes.
                if value and ";" in value:
                    row.append('"{}"'.format(value))
                else:
                    row.append(value)

            # Get SignLanguage of Gloss
            signlanguage = gloss.dataset.signlanguage
            row.append(signlanguage)

            # Get Translation equivalents. If GlossTranslations don't exist, get Translations.
            if gloss.glosstranslations_set.all():
                trans = [t.translations for t in gloss.glosstranslations_set.all()]
            else:
                # Translations are shown per user selected interface language, related objects don't work in this case.
                trans = [t.keyword.text for t in Translation.objects.filter(gloss=gloss)]
            translations = ", ".join(trans)
            # Put translations inside quotes, because GlossTranslations might have ';'.
            row.append('"{}"'.format(translations))

            # Created at and by
            created = str(gloss.created_at)+' by: '+str(gloss.created_by)
            row.append(created)
            # Updated at and by
            updated = str(gloss.updated_at)+' by: '+str(gloss.updated_by)
            row.append(updated)

            writer.writerow(row)

        return response

    def get_queryset(self):
        # get query terms from self.request
        qs = Gloss.objects.all()

        # Filter in only objects in the datasets the user has permissions to.
        allowed_datasets = get_objects_for_user(self.request.user, 'dictionary.view_dataset')
        qs = qs.filter(dataset__in=allowed_datasets)

        get = self.request.GET

        # Search for multiple datasets (if provided)
        vals = get.getlist('dataset', [])
        if vals != []:
            qs = qs.filter(dataset__in=vals)

        if 'search' in get and get['search'] != '':
            val = get['search']
            # Searches for multiple fields at the same time. Looking if any of the fields match.
            query = (Q(idgloss__icontains=val) | Q(idgloss_mi__icontains=val) | Q(notes__icontains=val) |
                     Q(translation__keyword__text__icontains=val))
            qs = qs.filter(query)

        if 'gloss' in get and get['gloss'] != '':
            val = get['gloss']
            # Search for glosses starting with a string, case sensitive
            query = Q(idgloss__istartswith=val)
            qs = qs.filter(query)

        if 'idgloss_mi' in get and get['idgloss_mi'] != '':
            val = get['idgloss_mi']
            qs = qs.filter(idgloss_mi__istartswith=val)
        if 'keyword' in get and get['keyword'] != '':
            if 'trans_lang' in get and get['trans_lang'] != '':
                val = get['keyword']
                lang = get['trans_lang']
                qs = qs.filter(translation__keyword__text__icontains=val, translation__language__in=lang)

        if 'published' in get and get['published'] != '':
            val = get['published'] == 'on'
            qs = qs.filter(published=val)

        # If get has both keys hasvideo and hasnovideo, don't use them to query.
        if not ('hasvideo' in get and 'hasnovideo' in get):
            if 'hasvideo' in get and get['hasvideo'] != '':
                val = get['hasvideo'] != 'on'
                qs = qs.filter(glossvideo__isnull=val)

            if 'hasnovideo' in get and get['hasnovideo'] != '':
                val = get['hasnovideo'] == 'on'
                qs = qs.filter(glossvideo__isnull=val)

        # If gloss has multiple GlossVideos
        if 'multiplevideos' in get and get['multiplevideos'] != '' and get['multiplevideos'] == 'on':
            # Include glosses that have more than one GlossVideo
            qs = qs.annotate(videocount=Count('glossvideo')).filter(videocount__gt=1)


        # A list of phonology fieldnames
        """  fieldnames = ['handedness', 'strong_handshape', 'weak_handshape', 'location', 'relation_between_articulators',
                      'absolute_orientation_palm', 'absolute_orientation_fingers', 'relative_orientation_movement',
                      'relative_orientation_location', 'orientation_change', 'handshape_change', 'repeated_movement',
                      'alternating_movement', 'movement_shape', 'movement_direction', 'movement_manner',
                      'contact_type', 'phonology_other', 'mouth_gesture', 'mouthing', 'phonetic_variation',
                      'iconic_image', 'named_entity', 'number_of_occurences', 'fingerspelling',
                      'one_or_two_hand', 'number_incorporated', 'locatable', 'directional', 'variant_no'] """

        """These were removed from fieldnames because they are not needed there:
        'idgloss', 'idgloss_mi', 'notes',
        """


        # Language and basic property filters
        vals = get.getlist('dialect', [])
        if vals != []:
            qs = qs.filter(dialect__in=vals)

        vals = get.getlist('language', [])
        if vals != []:
            # Get languages from dataset
            qs = qs.filter(dataset__language__in=vals)

        if 'notes' in get and get['notes'] != '':
            qs = qs.filter(notes__icontains=get['notes'])

        if 'semantic_field' in get and get['semantic_field'] != '':
            vals = get.getlist('semantic_field')
            qs = qs.filter(semantic_field__id__in=vals)

        if 'tags' in get and get['tags'] != '':
            vals = get.getlist('tags')

            tags = []
            for t in vals:
                tags.extend(Tag.objects.filter(pk=t))

            # search is an implicit AND so intersection
            tqs = TaggedItem.objects.get_intersection_by_model(Gloss, tags)

            # intersection
            qs = qs & tqs

            # print "J :", len(qs)

        qs = qs.distinct()

        if 'nottags' in get and get['nottags'] != '':
            vals = get.getlist('nottags')

            # print "NOT TAGS: ", vals

            tags = []
            for t in vals:
                tags.extend(Tag.objects.filter(name=t))

            # search is an implicit AND so intersection
            tqs = TaggedItem.objects.get_intersection_by_model(Gloss, tags)

            # print "NOT", tags, len(tqs)
            # exclude all of tqs from qs
            qs = [q for q in qs if q not in tqs]

            # print "K :", len(qs)

<<<<<<< HEAD
        if 'relation_to_foreign_signs' in get and get['relation_to_foreign_signs'] != '':
            val = get['relation_to_foreign_signs']

            gloss_ids = RelationToForeignSign.objects.filter(other_lang=val).values_list('gloss_id', flat=True)
            qs = qs.filter(id__in=gloss_ids)
=======
        if 'location' in get and get['location'] != '':
            val = get['location']
            qs = qs.filter(location=val)
>>>>>>> 38317655

        if 'relation' in get and get['relation'] != '':
            potential_targets = Gloss.objects.filter(
                idgloss__icontains=get['relation'])
            relations = Relation.objects.filter(target__in=potential_targets)
            potential_pks = [relation.source.pk for relation in relations]
            qs = qs.filter(pk__in=potential_pks)

        if 'hasRelation' in get and get['hasRelation'] != '':

            # Find all relations with this role
            if get['hasRelation'] == 'all':
                relations_with_this_role = Relation.objects.all()
            else:
                relations_with_this_role = Relation.objects.filter(
                    role__exact=get['hasRelation'])

            # Remember the pk of all glosses that take part in the collected
            # relations
            pks_for_glosses_with_correct_relation = [
                relation.source.pk for relation in relations_with_this_role]
            qs = qs.filter(pk__in=pks_for_glosses_with_correct_relation)

        if 'morpheme' in get and get['morpheme'] != '':
            potential_morphemes = Gloss.objects.filter(
                idgloss__icontains=get['morpheme'])
            potential_morphdefs = MorphologyDefinition.objects.filter(
                morpheme__in=[morpheme.pk for morpheme in potential_morphemes])
            potential_pks = [
                morphdef.parent_gloss.pk for morphdef in potential_morphdefs]
            qs = qs.filter(pk__in=potential_pks)

        if 'hasMorphemeOfType' in get and get['hasMorphemeOfType'] != '':
            morphdefs_with_correct_role = MorphologyDefinition.objects.filter(
                role__exact=get['hasMorphemeOfType'])
            pks_for_glosses_with_morphdefs_with_correct_role = [
                morphdef.parent_gloss.pk for morphdef in morphdefs_with_correct_role]
            qs = qs.filter(
                pk__in=pks_for_glosses_with_morphdefs_with_correct_role)

        # Filter by usage
        if 'usage' in get and get['usage'] != '':
            vals = get.getlist('usage')
            qs = qs.filter(usage__id__in=vals)
            
        # Set order according to GET field 'order'
        if 'order' in get:
            qs = qs.order_by(get['order'])
        else:
            qs = qs.order_by('idgloss')

        # Prefetching translation and dataset objects for glosses to minimize the amount of database queries.
        qs = qs.prefetch_related(Prefetch('translation_set', queryset=Translation.objects.filter(
            language__language_code_2char__iexact=get_language()).select_related('keyword')),
                                 Prefetch('dataset'),
                                 # Ordering by version to get the first versions posterfile.
                                 Prefetch('glossvideo_set', queryset=GlossVideo.objects.all().order_by('version')))

        # Saving querysets results to sessions, these results can then be used elsewhere (like in gloss_detail)
        # Flush the previous queryset (just in case)
        self.request.session['search_results'] = None

        # Check if QuerySet has filters applied (user is searching for something)
        # TODO: Future me or future other developer, it could be useful to find a better way to do this, if one exists
        if hasattr(qs.query.where, 'children') and len(qs.query.where.children) > 1:
            # This comparison has been changed from >0 to >1 due to checking for WHERE dataset.id IN.
            items = []
            for item in qs:
                items.append(dict(id=item.id, gloss=item.idgloss))

            self.request.session['search_results'] = items

        return qs


def populate_tags_for_object_list(object_list, model):
    """Inserts tags for each item in a list of objects."""
    # Get the ContentType for the model.
    content_type = ContentType.objects.get_for_model(model)
    # Get TaggedItems of selected ContentType for all the list items that have TaggedItems.
    tagged_items = TaggedItem.objects.filter(content_type=content_type,
                                             object_id__in=[obj.pk for obj in object_list])
    tagged_items = tagged_items.select_related('tag')
    tags_map = defaultdict(list)
    for tagged_item in tagged_items:
        tags_map[tagged_item.object_id].append(tagged_item.tag)
        for obj in object_list:
            obj.cached_tags = tags_map[obj.pk]


def populate_tags_for_queryset(queryset):
    """Inserts tags for each item in queryset."""
    # Get the ContentType for the queryset objects.
    content_type = ContentType.objects.get_for_model(queryset.model)
    # Get TaggedItems of selected ContentType for all the queryset items that have TaggedItems.
    tagged_items = TaggedItem.objects.filter(content_type=content_type,
                                             object_id__in=queryset.values_list('pk', flat=True))
    tagged_items = tagged_items.select_related('tag')
    tags_map = defaultdict(list)
    for tagged_item in tagged_items:
        tags_map[tagged_item.object_id].append(tagged_item.tag)
        for obj in queryset:
            obj.cached_tags = tags_map[obj.pk]


class GlossDetailView(DetailView):
    model = Gloss
    context_object_name = 'gloss'

    def dispatch(self, request, *args, **kwargs):
        obj = self.get_object()
        # Check that the user has object level permission (django-guardian) to this objects dataset object.
        if 'view_dataset' not in get_perms(request.user, obj.dataset):
            msg = _("You do not have permissions to view glosses of this dataset.")
            messages.error(request, msg)
            raise PermissionDenied(msg)
        return super(GlossDetailView, self).dispatch(request, *args, **kwargs)

    def get_context_data(self, **kwargs):
        # Call the base implementation first to get a context
        context = super(GlossDetailView, self).get_context_data(**kwargs)
        gloss = context['gloss']
        dataset = gloss.dataset
        context['dataset'] = dataset
        context['dataset_users'] = list(get_users_with_perms(dataset).values_list('username', flat=True))
        context['tagsaddform'] = TagsAddForm()
        context['commenttagform'] = CommentTagForm()
        context['glossvideoform'] = GlossVideoForGlossForm()
        context['field_choices'] = Gloss.get_choice_lists()

        context['assignable_users'] = list(
            User.objects
                .filter(is_staff=True, is_active=True)
                .annotate(full_name=Concat(F('first_name'), Value(' '), F('last_name'), output_field=CharField()))
                .values(label=F('full_name'), value=F('id')))

        context['relationform'] = RelationForm()
        context['morphologyform'] = MorphologyForm()
        context['glossrelationform'] = GlossRelationForm(
            initial={'source': gloss.id, })
        # Choices for GlossRelationForm
        context['dataset_glosses'] = json.dumps(list(Gloss.objects.filter(
            dataset=dataset).values(label=F('idgloss'), value=F('id'))))
        # GlossRelations for this gloss
        context['glossrelations'] = GlossRelation.objects.filter(source=gloss)
        context['glossrelations_reverse'] = GlossRelation.objects.filter(
            target=gloss)
        context['glossurls'] = GlossURL.objects.filter(gloss=gloss)
        context['translation_languages_and_translations'] = gloss.get_translations_for_translation_languages()

        if self.request.user.is_staff:
            # Get some version history data
            version_history = Version.objects.get_for_object(
                context['gloss']).prefetch_related('revision__user')[:20]
            translation_ct = ContentType.objects.get_for_model(Translation)
            for i, version in enumerate(version_history):
                if not i+1 >= len(version_history):
                    ver1 = version.field_dict
                    ver2 = version_history[i+1].field_dict
                    t1 = list(version_history[i].revision.version_set.filter(
                        content_type=translation_ct).values_list('object_repr', flat=True))
                    t2 = list(version_history[i+1].revision.version_set.filter(
                        content_type=translation_ct).values_list('object_repr', flat=True))
                    version.translations_added = ", ".join(
                        ["+"+x for x in t1 if x not in set(t2)])
                    version.translations_removed = ", ".join(
                        ["-"+x for x in t2 if x not in set(t1)])
                    version.data_removed = dict([(key, value) for key, value in ver1.items() if value != ver2[key] and
                                                 key != 'updated_at' and key != 'updated_by_id'])
                    version.data_added = dict([(key, value) for key, value in ver2.items() if value != ver1[key] and
                                              key != 'updated_at' and key != 'updated_by_id'])

            context['revisions'] = version_history

        # Pass info about which fields we want to see
        gl = context['gloss']
        labels = gl.field_labels()

        fields = dict()

        fields['morphology'] = ['number_incorporated', 'locatable', 'directional', 'fingerspelling',
                                'inflection_temporal', 'inflection_manner_degree', 'inflection_plural']
        fields['phonology'] = ['handedness', 'strong_handshape', 'weak_handshape', 'handshape_change',
                               'relation_between_articulators', 'location', 'absolute_orientation_palm',
                               'absolute_orientation_fingers', 'relative_orientation_movement',
                               'relative_orientation_location', 'orientation_change', 'contact_type', 'movement_shape',
                               'movement_direction', 'movement_manner', 'repeated_movement', 'alternating_movement',
                               'phonology_other', 'mouth_gesture', 'mouthing', 'phonetic_variation', 'one_or_two_hand']

        fields['semantics'] = ['iconic_image',
                               'named_entity']
        fields['usage'] = ['variant_no']
        fields['examples'] = ['videoexample1', 'videoexample1_translation', 'videoexample2', 'videoexample2_translation',
                              'videoexample3', 'videoexample3_translation', 'videoexample4', 'videoexample4_translation']

        fields['frequency'] = ['number_of_occurences']

        for topic in ['morphology', 'phonology', 'semantics', 'frequency', 'examples', 'usage']:
            context[topic + '_fields'] = []

            for field in fields[topic]:

                try:
                    value = getattr(gl, 'get_' + field + '_display')
                except AttributeError:
                    value = getattr(gl, field)

                if field in ['phonology_other', 'mouth_gesture', 'mouthing', 'phonetic_variation', 'iconic_image']:
                    kind = 'text'
                elif field in ['repeated_movement', 'alternating_movement', 'fingerspelling', 'one_or_two_hand', 'number_incorporated', 'locatable', 'directional', 'inflection_temporal', 'inflection_manner_degree', 'inflection_plural']:
                    kind = 'check'
                else:
                    kind = 'list'

                context[topic + '_fields'].append([value, field, labels[field], kind])

        return context


def gloss_ajax_search_results(request):
    """Returns a JSON list of glosses that match the previous search stored in sessions"""
    if 'search_results' in request.session and request.session['search_results'] != '':
        return JsonResponse(request.session['search_results'], safe=False)
    else:
        return HttpResponse("OK", status=200)


def gloss_ajax_complete(request, prefix):
    """Return a list of glosses matching the search term as a JSON structure suitable for typeahead."""

    query = Q(idgloss__istartswith=prefix)
    qs = Gloss.objects.filter(query)

    result = []

    for g in qs:
        result.append(
            {'idgloss': g.idgloss, 'pk': "%s (%s)" % (g.idgloss, g.pk)})

    return HttpResponse(json.dumps(result), {'content-type': 'application/json'})


def gloss_list_xml(self, dataset_id):
    """Returns all entries in dictionarys idgloss fields in XML form that is supported by ELAN"""
    # http://www.mpi.nl/tools/elan/EAFv2.8.xsd
    dataset = get_object_or_404(Dataset, id=dataset_id)
    return serialize_glosses(dataset,
                             Gloss.objects.filter(
                                 dataset=dataset, exclude_from_ecv=False)
                             .prefetch_related(
                                 Prefetch('translation_set', queryset=Translation.objects.filter(gloss__dataset=dataset)
                                          .select_related('keyword', 'language')),
                                 Prefetch('glosstranslations_set', queryset=GlossTranslations.objects.
                                          filter(gloss__dataset=dataset).select_related('language'))))


def serialize_glosses(dataset, queryset):
    for gloss in queryset:
        # Get Finnish translation equivalents from glosstranslations or from translation_set
        if gloss.glosstranslations_set.exists() and "fin" in [x.language.language_code_3char for x in
                                                              gloss.glosstranslations_set.all()]:
            gloss.trans_fin = [x for x in gloss.glosstranslations_set.all(
            ) if x.language.language_code_3char == "fin"]
        else:
            gloss.trans_fin = [x.keyword.text for x in gloss.translation_set.all() if
                               x.language.language_code_3char == "fin"]
        # Get English translation equivalents from glosstranslations or from translation_set
        if gloss.glosstranslations_set.exists() and "eng" in [x.language.language_code_3char for x in
                                                              gloss.glosstranslations_set.all()]:
            gloss.trans_eng = [x for x in gloss.glosstranslations_set.all() if
                               x.language.language_code_3char == "eng"]
        else:
            gloss.trans_eng = [x.keyword.text for x in gloss.translation_set.all() if
                               x.language.language_code_3char == "eng"]

    xml = render_to_string('dictionary/xml_glosslist_template.xml',
                           {'queryset': queryset, 'dataset': dataset})
    return HttpResponse(xml, content_type="text/xml")


def gloss_list_csv(self, dataset_id):
    """Returns glosses and associated data as a CSV file"""
    dataset = get_object_or_404(Dataset, id=dataset_id)
    return serialize_glosses_csv(dataset,
                                 Gloss.objects.filter(
                                     dataset=dataset, exclude_from_ecv=False)
                                 .prefetch_related(
                                     Prefetch('translation_set', queryset=Translation.objects.filter(gloss__dataset=dataset)
                                              .select_related('keyword', 'language')),
                                     Prefetch('glosstranslations_set', queryset=GlossTranslations.objects.
                                              filter(gloss__dataset=dataset).select_related('language'))))


def serialize_glosses_csv(dataset, queryset):
    return render_to_csv_response(queryset)


class GlossRelationListView(ListView):
    model = GlossRelation
    template_name = 'dictionary/admin_glossrelation_list.html'
    paginate_by = 100

    def get_context_data(self, **kwargs):
        # Call the base implementation first to get a context
        context = super(GlossRelationListView, self).get_context_data(**kwargs)
        context['searchform'] = GlossRelationSearchForm(self.request.GET)
        # Get allowed datasets for user (django-guardian)
        allowed_datasets = get_objects_for_user(
            self.request.user, 'dictionary.view_dataset')
        # Filter the forms dataset field for the datasets user has permission to.
        context['searchform'].fields["dataset"].queryset = Dataset.objects.filter(
            id__in=[x.id for x in allowed_datasets])

        populate_tags_for_object_list(
            context['object_list'], model=self.object_list.model)

        if 'order' not in self.request.GET:
            context['order'] = 'source'
        else:
            context['order'] = self.request.GET.get('order')

        return context

    def get_paginate_by(self, queryset):
        """
        Paginate by specified value in querystring, or use default class property value.
        """
        return self.request.GET.get('paginate_by', self.paginate_by)

    def get_queryset(self):
        # get query terms from self.request
        qs = GlossRelation.objects.all()

        # Filter in only objects in the datasets the user has permissions to.
        allowed_datasets = get_objects_for_user(
            self.request.user, 'dictionary.view_dataset')
        qs = qs.filter(source__dataset__in=allowed_datasets).filter(
            target__dataset__in=allowed_datasets)

        get = self.request.GET

        # Search for multiple datasets (if provided)
        vals = get.getlist('dataset', [])
        if vals != []:
            qs = qs.filter(source__dataset__in=vals).filter(
                target__dataset__in=vals)

        if 'search' in get and get['search'] != '':
            val = get['search']
            # Searches for multiple fields at the same time. Looking if any of the fields match.
            query = (Q(source__idgloss__icontains=val) |
                     Q(target__idgloss__icontains=val))
            qs = qs.filter(query)

        if 'source' in get and get['source'] != '':
            val = get['source']
            # Search for sources glosses starting with a string, case sensitive
            query = Q(source__idgloss__istartswith=val)
            qs = qs.filter(query)

        if 'target' in get and get['target'] != '':
            val = get['target']
            # Search for sources glosses starting with a string, case sensitive
            query = Q(target__idgloss__istartswith=val)
            qs = qs.filter(query)

        # Prefetching translation and dataset objects for glosses to minimize the amount of database queries.
        qs = qs.prefetch_related(Prefetch('source__dataset'), Prefetch('target__dataset'),
                                 Prefetch('source__glossvideo_set', queryset=GlossVideo.objects.all().order_by(
                                     'version')),
                                 Prefetch(
                                     'target__glossvideo_set', queryset=GlossVideo.objects.all().order_by('version'))
                                 )

        # Set order according to GET field 'order'
        if 'order' in get:
            qs = qs.order_by(get['order'])
        else:
            qs = qs.order_by('source')
        return qs<|MERGE_RESOLUTION|>--- conflicted
+++ resolved
@@ -265,17 +265,15 @@
 
             # print "K :", len(qs)
 
-<<<<<<< HEAD
         if 'relation_to_foreign_signs' in get and get['relation_to_foreign_signs'] != '':
             val = get['relation_to_foreign_signs']
 
             gloss_ids = RelationToForeignSign.objects.filter(other_lang=val).values_list('gloss_id', flat=True)
             qs = qs.filter(id__in=gloss_ids)
-=======
+
         if 'location' in get and get['location'] != '':
             val = get['location']
             qs = qs.filter(location=val)
->>>>>>> 38317655
 
         if 'relation' in get and get['relation'] != '':
             potential_targets = Gloss.objects.filter(
