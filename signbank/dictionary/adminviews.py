--- conflicted
+++ resolved
@@ -204,12 +204,8 @@
                       'relative_orientation_location', 'orientation_change', 'handshape_change', 'repeated_movement',
                       'alternating_movement', 'movement_shape', 'movement_direction', 'movement_manner',
                       'contact_type', 'phonology_other', 'mouth_gesture', 'mouthing', 'phonetic_variation',
-<<<<<<< HEAD
-                      'iconic_image', 'named_entity', 'semantic_field', 'number_of_occurences', 'fingerspelling', 'directional']
-=======
                       'iconic_image', 'named_entity', 'semantic_field', 'number_of_occurences', 'fingerspelling', 
-                      'one_or_two_hand', 'number_incorporated', 'locatable']
->>>>>>> 0994e9cd
+                      'one_or_two_hand', 'number_incorporated', 'locatable', 'directional']
 
         """These were removed from fieldnames because they are not needed there:
         'idgloss', 'idgloss_mi', 'notes',
@@ -461,11 +457,7 @@
 
         fields = dict()
 
-<<<<<<< HEAD
-        fields['morphology'] = ['directional']
-=======
-        fields['morphology'] = ['number_incorporated', 'locatable']
->>>>>>> 0994e9cd
+        fields['morphology'] = ['number_incorporated', 'locatable', 'directional']
         fields['phonology'] = ['handedness', 'strong_handshape', 'weak_handshape', 'handshape_change',
                                'relation_between_articulators', 'location', 'absolute_orientation_palm',
                                'absolute_orientation_fingers', 'relative_orientation_movement',
@@ -493,11 +485,7 @@
 
                 if field in ['phonology_other', 'mouth_gesture', 'mouthing', 'phonetic_variation', 'iconic_image']:
                     kind = 'text'
-<<<<<<< HEAD
-                elif field in ['repeated_movement', 'alternating_movement', 'fingerspelling', 'directional']:
-=======
-                elif field in ['repeated_movement', 'alternating_movement', 'fingerspelling', 'one_or_two_hand', 'number_incorporated', 'locatable']:
->>>>>>> 0994e9cd
+                elif field in ['repeated_movement', 'alternating_movement', 'fingerspelling', 'one_or_two_hand', 'number_incorporated', 'locatable', 'directional']:
                     kind = 'check'
                 else:
                     kind = 'list'
