# -*- coding: utf-8 -*-
from __future__ import unicode_literals

import csv
import json
from collections import defaultdict

from django.contrib import messages
from django.contrib.auth.models import User
from django.contrib.contenttypes.models import ContentType
from django.core.exceptions import PermissionDenied
from django.db.models import Count, F, Prefetch, Q, Value
from django.db.models.fields import CharField, NullBooleanField
from django.db.models.functions import Concat
from django.http import HttpResponse, JsonResponse
from django.shortcuts import get_object_or_404
from django.template.loader import render_to_string
from django.utils.translation import get_language
from django.utils.translation import ugettext as _
from django.views.generic.detail import DetailView
from django.views.generic.list import ListView
from djqscsv import render_to_csv_response
from guardian.shortcuts import (get_objects_for_user, get_perms,
                                get_users_with_perms)
from reversion.models import Version
from tagging.models import Tag, TaggedItem

from ..comments import CommentTagForm
from ..video.forms import GlossVideoForGlossForm
from ..video.models import GlossVideo
from .forms import (GlossRelationForm, GlossRelationSearchForm,
                    GlossSearchForm, MorphologyForm, RelationForm, TagsAddForm)
from .models import (Dataset, Gloss, GlossRelation, GlossTranslations,
                     GlossURL, MorphologyDefinition, Relation,
                     RelationToForeignSign, Translation, FieldChoice)


class GlossListView(ListView):
    model = Gloss
    template_name = 'dictionary/admin_gloss_list.html'
    paginate_by = 100

    def get_context_data(self, **kwargs):
        # Call the base implementation first to get a context
        context = super(GlossListView, self).get_context_data(**kwargs)
        # Add in a QuerySet
        context['searchform'] = GlossSearchForm(self.request.GET)
        # Get allowed datasets for user (django-guardian)
        allowed_datasets = get_objects_for_user(self.request.user, 'dictionary.view_dataset')
        # Filter the forms dataset field for the datasets user has permission to.
        context['searchform'].fields["dataset"].queryset = Dataset.objects.filter(id__in=[x.id for x in allowed_datasets])

        populate_tags_for_object_list(context['object_list'], model=self.object_list.model)

        if 'order' not in self.request.GET:
            context['order'] = 'idgloss'
        else:
            context['order'] = self.request.GET.get('order')

        return context

    def get_paginate_by(self, queryset):
        """
        Paginate by specified value in querystring, or use default class property value.
        """
        return self.request.GET.get('paginate_by', self.paginate_by)

    def render_to_response(self, context, **kwargs):

        # Look for a 'format=json' GET argument
        if self.request.GET.get('format') == 'CSV':
            return self.render_to_csv_response(context)
        else:
            return super(GlossListView, self).render_to_response(context)

    # noinspection PyInterpreter,PyInterpreter
    def render_to_csv_response(self, context):

        if not self.request.user.has_perm('dictionary.export_csv'):
            msg = _("You do not have permissions to export to CSV.")
            messages.error(self.request, msg)
            raise PermissionDenied(msg)

        # Create the HttpResponse object with the appropriate CSV header.
        response = HttpResponse(content_type='text/csv; charset=utf-8')
        response['Content-Disposition'] = 'attachment; filename="dictionary-export.csv"'

        writer = csv.writer(response)

        csv_queryset = self.get_queryset()\
            .select_related('created_by', 'updated_by')\
            .prefetch_related('translation_set', 'glosstranslations_set')

        # We want to manually set which fields to export here
        fieldnames = ['idgloss', 'idgloss_mi', 'notes', ]
        fields = [Gloss._meta.get_field(fieldname) for fieldname in fieldnames]

        # Defines the headings for the file. Signbank ID and Dataset are set first.
        header = ['Signbank ID'] + ['Dataset'] + [f.verbose_name for f in fields]

        for extra_column in ['SignLanguage', 'Keywords', 'Created', 'Updated']:
            header.append(extra_column)

        writer.writerow(header)

        for gloss in csv_queryset:
            row = list()
            row.append(str(gloss.pk))
            # Adding Dataset information for the gloss
            row.append(str(gloss.dataset))
            # Add data from each field.
            for f in fields:
                value = getattr(gloss, f.name)
                # If the value contains ';', put it in quotes.
                if value and ";" in value:
                    row.append('"{}"'.format(value))
                else:
                    row.append(value)

            # Get SignLanguage of Gloss
            signlanguage = gloss.dataset.signlanguage
            row.append(signlanguage)

            # Get Translation equivalents. If GlossTranslations don't exist, get Translations.
            if gloss.glosstranslations_set.all():
                trans = [t.translations for t in gloss.glosstranslations_set.all()]
            else:
                # Translations are shown per user selected interface language, related objects don't work in this case.
                trans = [t.keyword.text for t in Translation.objects.filter(gloss=gloss)]
            translations = ", ".join(trans)
            # Put translations inside quotes, because GlossTranslations might have ';'.
            row.append('"{}"'.format(translations))

            # Created at and by
            created = str(gloss.created_at)+' by: '+str(gloss.created_by)
            row.append(created)
            # Updated at and by
            updated = str(gloss.updated_at)+' by: '+str(gloss.updated_by)
            row.append(updated)

            writer.writerow(row)

        return response

    def get_queryset(self):
        # get query terms from self.request
        qs = Gloss.objects.all()

        # Filter in only objects in the datasets the user has permissions to.
        allowed_datasets = get_objects_for_user(self.request.user, 'dictionary.view_dataset')
        qs = qs.filter(dataset__in=allowed_datasets)

        get = self.request.GET

        # Search for multiple datasets (if provided)
        vals = get.getlist('dataset', [])
        if vals != []:
            qs = qs.filter(dataset__in=vals)

        if 'search' in get and get['search'] != '':
            val = get['search']
            # Searches for multiple fields at the same time. Looking if any of the fields match.
            query = (Q(idgloss__icontains=val) | Q(idgloss_mi__icontains=val) | Q(notes__icontains=val) |
                     Q(translation__keyword__text__icontains=val))
            qs = qs.filter(query)

        if 'gloss' in get and get['gloss'] != '':
            val = get['gloss']
            # Search for glosses starting with a string, case sensitive
            query = Q(idgloss__istartswith=val)
            qs = qs.filter(query)

        if 'idgloss_mi' in get and get['idgloss_mi'] != '':
            val = get['idgloss_mi']
            qs = qs.filter(idgloss_mi__istartswith=val)
        if 'keyword' in get and get['keyword'] != '':
            if 'trans_lang' in get and get['trans_lang'] != '':
                val = get['keyword']
                lang = get['trans_lang']
                qs = qs.filter(translation__keyword__text__icontains=val, translation__language__in=lang)

        if 'published' in get and get['published'] != '':
            val = get['published'] == 'on'
            qs = qs.filter(published=val)

        # If get has both keys hasvideo and hasnovideo, don't use them to query.
        if not ('hasvideo' in get and 'hasnovideo' in get):
            if 'hasvideo' in get and get['hasvideo'] != '':
                val = get['hasvideo'] != 'on'
                qs = qs.filter(glossvideo__isnull=val)

            if 'hasnovideo' in get and get['hasnovideo'] != '':
                val = get['hasnovideo'] == 'on'
                qs = qs.filter(glossvideo__isnull=val)

        # If gloss has multiple GlossVideos
        if 'multiplevideos' in get and get['multiplevideos'] != '' and get['multiplevideos'] == 'on':
            # Include glosses that have more than one GlossVideo
            qs = qs.annotate(videocount=Count('glossvideo')).filter(videocount__gt=1)


        # A list of phonology fieldnames
        """  fieldnames = ['handedness', 'strong_handshape', 'weak_handshape', 'location', 'relation_between_articulators',
                      'absolute_orientation_palm', 'absolute_orientation_fingers', 'relative_orientation_movement',
                      'relative_orientation_location', 'orientation_change', 'handshape_change', 'repeated_movement',
                      'alternating_movement', 'movement_shape', 'movement_direction', 'movement_manner',
                      'contact_type', 'phonology_other', 'mouth_gesture', 'mouthing', 'phonetic_variation',
                      'iconic_image', 'named_entity', 'number_of_occurences', 'fingerspelling',
                      'one_or_two_hand', 'number_incorporated', 'locatable', 'directional', 'variant_no'] """

        """These were removed from fieldnames because they are not needed there:
        'idgloss', 'idgloss_mi', 'notes',
        """


        # Language and basic property filters
        vals = get.getlist('dialect', [])
        if vals != []:
            qs = qs.filter(dialect__in=vals)

        vals = get.getlist('language', [])
        if vals != []:
            # Get languages from dataset
            qs = qs.filter(dataset__language__in=vals)

        if 'notes' in get and get['notes'] != '':
            qs = qs.filter(notes__icontains=get['notes'])

        if 'semantic_field' in get and get['semantic_field'] != '':
            vals = get.getlist('semantic_field')
            qs = qs.filter(semantic_field__id__in=vals)

        if 'tags' in get and get['tags'] != '':
            vals = get.getlist('tags')

            tags = []
            for t in vals:
                tags.extend(Tag.objects.filter(pk=t))

            # search is an implicit AND so intersection
            tqs = TaggedItem.objects.get_intersection_by_model(Gloss, tags)

            # intersection
            qs = qs & tqs

            # print "J :", len(qs)

        qs = qs.distinct()

        if 'nottags' in get and get['nottags'] != '':
            vals = get.getlist('nottags')

            # print "NOT TAGS: ", vals

            tags = []
            for t in vals:
                tags.extend(Tag.objects.filter(name=t))

            # search is an implicit AND so intersection
            tqs = TaggedItem.objects.get_intersection_by_model(Gloss, tags)

            # print "NOT", tags, len(tqs)
            # exclude all of tqs from qs
            qs = [q for q in qs if q not in tqs]

            # print "K :", len(qs)

        if 'relation_to_foreign_signs' in get and get['relation_to_foreign_signs'] != '':
            val = get['relation_to_foreign_signs']
            gloss_ids = RelationToForeignSign.objects.filter(other_lang=val).values_list('gloss_id', flat=True)
            qs = qs.filter(id__in=gloss_ids)

        if 'location' in get and get['location'] != '':
            val = get['location']
            qs = qs.filter(location=val)

        if 'example_search' in get and get['example_search'] != '':
            """
                This search is intended to search for gloss IDs in fields videoexample1 to videoexample4. In these 
                fields, gloss IDs are within square brackets (eg: cat[123], 123 is the gloss ID). 
                When we search for a gloss ID (eg: 123), the search should return all the glosses that contain gloss ID 
                123 in one of their videoexample fields.
                Search parameter is just the gloss id, so we are adding []s before doing the search.
            """

            val = get['example_search']
            val = '[' + val + ']'

            query = (Q(videoexample1__icontains=val) | Q(videoexample2__icontains=val) | Q(videoexample3__icontains=val) |
                     Q(videoexample4__icontains=val))
            qs = qs.filter(query)

        if 'age_variation' in get and get['age_variation'] != '':
            val = get['age_variation']
            qs = qs.filter(age_variation=val)

<<<<<<< HEAD
        if 'strong_handshape' in get and get['strong_handshape'] != '':
            val = get['strong_handshape']
            qs = qs.filter(strong_handshape=val)
=======
>>>>>>> 73d51f2e

        if 'relation' in get and get['relation'] != '':
            potential_targets = Gloss.objects.filter(
                idgloss__icontains=get['relation'])
            relations = Relation.objects.filter(target__in=potential_targets)
            potential_pks = [relation.source.pk for relation in relations]
            qs = qs.filter(pk__in=potential_pks)

        if 'hasRelation' in get and get['hasRelation'] != '':

            # Find all relations with this role
            if get['hasRelation'] == 'all':
                relations_with_this_role = Relation.objects.all()
            else:
                relations_with_this_role = Relation.objects.filter(
                    role__exact=get['hasRelation'])

            # Remember the pk of all glosses that take part in the collected
            # relations
            pks_for_glosses_with_correct_relation = [
                relation.source.pk for relation in relations_with_this_role]
            qs = qs.filter(pk__in=pks_for_glosses_with_correct_relation)

        if 'morpheme' in get and get['morpheme'] != '':
            potential_morphemes = Gloss.objects.filter(
                idgloss__icontains=get['morpheme'])
            potential_morphdefs = MorphologyDefinition.objects.filter(
                morpheme__in=[morpheme.pk for morpheme in potential_morphemes])
            potential_pks = [
                morphdef.parent_gloss.pk for morphdef in potential_morphdefs]
            qs = qs.filter(pk__in=potential_pks)

        if 'hasMorphemeOfType' in get and get['hasMorphemeOfType'] != '':
            morphdefs_with_correct_role = MorphologyDefinition.objects.filter(
                role__exact=get['hasMorphemeOfType'])
            pks_for_glosses_with_morphdefs_with_correct_role = [
                morphdef.parent_gloss.pk for morphdef in morphdefs_with_correct_role]
            qs = qs.filter(
                pk__in=pks_for_glosses_with_morphdefs_with_correct_role)

        # Filter by usage
        if 'usage' in get and get['usage'] != '':
            vals = get.getlist('usage')
            qs = qs.filter(usage__id__in=vals)
            
        # Set order according to GET field 'order'
        if 'order' in get:
            qs = qs.order_by(get['order'])
        else:
            qs = qs.order_by('idgloss')

        # Prefetching translation and dataset objects for glosses to minimize the amount of database queries.
        qs = qs.prefetch_related(Prefetch('translation_set', queryset=Translation.objects.filter(
            language__language_code_2char__iexact=get_language()).select_related('keyword')),
                                 Prefetch('dataset'),
                                 # Ordering by version to get the first versions posterfile.
                                 Prefetch('glossvideo_set', queryset=GlossVideo.objects.all().order_by('version')))

        # Saving querysets results to sessions, these results can then be used elsewhere (like in gloss_detail)
        # Flush the previous queryset (just in case)
        self.request.session['search_results'] = None

        # Check if QuerySet has filters applied (user is searching for something)
        # TODO: Future me or future other developer, it could be useful to find a better way to do this, if one exists
        if hasattr(qs.query.where, 'children') and len(qs.query.where.children) > 1:
            # This comparison has been changed from >0 to >1 due to checking for WHERE dataset.id IN.
            items = []
            for item in qs:
                items.append(dict(id=item.id, gloss=item.idgloss))

            self.request.session['search_results'] = items

        return qs


def populate_tags_for_object_list(object_list, model):
    """Inserts tags for each item in a list of objects."""
    # Get the ContentType for the model.
    content_type = ContentType.objects.get_for_model(model)
    # Get TaggedItems of selected ContentType for all the list items that have TaggedItems.
    tagged_items = TaggedItem.objects.filter(content_type=content_type,
                                             object_id__in=[obj.pk for obj in object_list])
    tagged_items = tagged_items.select_related('tag')
    tags_map = defaultdict(list)
    for tagged_item in tagged_items:
        tags_map[tagged_item.object_id].append(tagged_item.tag)
        for obj in object_list:
            obj.cached_tags = tags_map[obj.pk]


def populate_tags_for_queryset(queryset):
    """Inserts tags for each item in queryset."""
    # Get the ContentType for the queryset objects.
    content_type = ContentType.objects.get_for_model(queryset.model)
    # Get TaggedItems of selected ContentType for all the queryset items that have TaggedItems.
    tagged_items = TaggedItem.objects.filter(content_type=content_type,
                                             object_id__in=queryset.values_list('pk', flat=True))
    tagged_items = tagged_items.select_related('tag')
    tags_map = defaultdict(list)
    for tagged_item in tagged_items:
        tags_map[tagged_item.object_id].append(tagged_item.tag)
        for obj in queryset:
            obj.cached_tags = tags_map[obj.pk]


class GlossDetailView(DetailView):
    model = Gloss
    context_object_name = 'gloss'

    def dispatch(self, request, *args, **kwargs):
        obj = self.get_object()
        # Check that the user has object level permission (django-guardian) to this objects dataset object.
        if 'view_dataset' not in get_perms(request.user, obj.dataset):
            msg = _("You do not have permissions to view glosses of this dataset.")
            messages.error(request, msg)
            raise PermissionDenied(msg)
        return super(GlossDetailView, self).dispatch(request, *args, **kwargs)

    def get_context_data(self, **kwargs):
        # Call the base implementation first to get a context
        context = super(GlossDetailView, self).get_context_data(**kwargs)
        gloss = context['gloss']
        dataset = gloss.dataset
        context['dataset'] = dataset
        context['dataset_users'] = list(get_users_with_perms(dataset).values_list('username', flat=True))
        context['tagsaddform'] = TagsAddForm()
        context['commenttagform'] = CommentTagForm()
        context['glossvideoform'] = GlossVideoForGlossForm()
        context['field_choices'] = Gloss.get_choice_lists()

        context['assignable_users'] = list(
            User.objects
                .filter(is_staff=True, is_active=True)
                .annotate(full_name=Concat(F('first_name'), Value(' '), F('last_name'), output_field=CharField()))
                .values(label=F('full_name'), value=F('id')))

        context['relationform'] = RelationForm()
        context['morphologyform'] = MorphologyForm()
        context['glossrelationform'] = GlossRelationForm(
            initial={'source': gloss.id, })
        # Choices for GlossRelationForm
        context['dataset_glosses'] = json.dumps(list(Gloss.objects.filter(
            dataset=dataset).values(label=F('idgloss'), value=F('id'))))
        # GlossRelations for this gloss
        context['glossrelations'] = GlossRelation.objects.filter(source=gloss)
        context['glossrelations_reverse'] = GlossRelation.objects.filter(
            target=gloss)
        context['glossurls'] = GlossURL.objects.filter(gloss=gloss)
        context['translation_languages_and_translations'] = gloss.get_translations_for_translation_languages()

        if self.request.user.is_staff:
            # Get some version history data
            version_history = Version.objects.get_for_object(
                context['gloss']).prefetch_related('revision__user')[:20]
            translation_ct = ContentType.objects.get_for_model(Translation)
            for i, version in enumerate(version_history):
                if not i+1 >= len(version_history):
                    ver1 = version.field_dict
                    ver2 = version_history[i+1].field_dict
                    t1 = list(version_history[i].revision.version_set.filter(
                        content_type=translation_ct).values_list('object_repr', flat=True))
                    t2 = list(version_history[i+1].revision.version_set.filter(
                        content_type=translation_ct).values_list('object_repr', flat=True))
                    version.translations_added = ", ".join(
                        ["+"+x for x in t1 if x not in set(t2)])
                    version.translations_removed = ", ".join(
                        ["-"+x for x in t2 if x not in set(t1)])
                    version.data_removed = dict([(key, value) for key, value in ver1.items() if value != ver2[key] and
                                                 key != 'updated_at' and key != 'updated_by_id'])
                    version.data_added = dict([(key, value) for key, value in ver2.items() if value != ver1[key] and
                                              key != 'updated_at' and key != 'updated_by_id'])

            context['revisions'] = version_history

        # Pass info about which fields we want to see
        gl = context['gloss']
        labels = gl.field_labels()

        fields = dict()

        fields['morphology'] = ['number_incorporated', 'locatable', 'directional', 'fingerspelling',
                                'inflection_temporal', 'inflection_manner_degree', 'inflection_plural']
        fields['phonology'] = ['handedness', 'strong_handshape', 'weak_handshape', 'handshape_change',
                               'relation_between_articulators', 'location', 'absolute_orientation_palm',
                               'absolute_orientation_fingers', 'relative_orientation_movement',
                               'relative_orientation_location', 'orientation_change', 'contact_type', 'movement_shape',
                               'movement_direction', 'movement_manner', 'repeated_movement', 'alternating_movement',
                               'phonology_other', 'mouth_gesture', 'mouthing', 'phonetic_variation', 'one_or_two_hand']

        fields['semantics'] = ['iconic_image',
                               'named_entity']
        fields['usage'] = ['variant_no']
        fields['examples'] = ['videoexample1', 'videoexample1_translation', 'videoexample2', 'videoexample2_translation',
                              'videoexample3', 'videoexample3_translation', 'videoexample4', 'videoexample4_translation']

        fields['frequency'] = ['number_of_occurences']

        for topic in ['morphology', 'phonology', 'semantics', 'frequency', 'examples', 'usage']:
            context[topic + '_fields'] = []

            for field in fields[topic]:

                try:
                    value = getattr(gl, 'get_' + field + '_display')
                except AttributeError:
                    value = getattr(gl, field)

                if field in ['phonology_other', 'mouth_gesture', 'mouthing', 'phonetic_variation', 'iconic_image']:
                    kind = 'text'
                elif field in ['repeated_movement', 'alternating_movement', 'fingerspelling', 'one_or_two_hand', 'number_incorporated', 'locatable', 'directional', 'inflection_temporal', 'inflection_manner_degree', 'inflection_plural']:
                    kind = 'check'
                else:
                    kind = 'list'

                context[topic + '_fields'].append([value, field, labels[field], kind])

        return context


def gloss_ajax_search_results(request):
    """Returns a JSON list of glosses that match the previous search stored in sessions"""
    if 'search_results' in request.session and request.session['search_results'] != '':
        return JsonResponse(request.session['search_results'], safe=False)
    else:
        return HttpResponse("OK", status=200)


def gloss_ajax_complete(request, prefix):
    """Return a list of glosses matching the search term as a JSON structure suitable for typeahead."""

    query = Q(idgloss__istartswith=prefix)
    qs = Gloss.objects.filter(query)

    result = []

    for g in qs:
        result.append(
            {'idgloss': g.idgloss, 'pk': "%s (%s)" % (g.idgloss, g.pk)})

    return HttpResponse(json.dumps(result), {'content-type': 'application/json'})


def gloss_list_xml(self, dataset_id):
    """Returns all entries in dictionarys idgloss fields in XML form that is supported by ELAN"""
    # http://www.mpi.nl/tools/elan/EAFv2.8.xsd
    dataset = get_object_or_404(Dataset, id=dataset_id)
    return serialize_glosses(dataset,
                             Gloss.objects.filter(
                                 dataset=dataset, exclude_from_ecv=False)
                             .prefetch_related(
                                 Prefetch('translation_set', queryset=Translation.objects.filter(gloss__dataset=dataset)
                                          .select_related('keyword', 'language')),
                                 Prefetch('glosstranslations_set', queryset=GlossTranslations.objects.
                                          filter(gloss__dataset=dataset).select_related('language'))))


def serialize_glosses(dataset, queryset):
    for gloss in queryset:
        # Get Finnish translation equivalents from glosstranslations or from translation_set
        if gloss.glosstranslations_set.exists() and "fin" in [x.language.language_code_3char for x in
                                                              gloss.glosstranslations_set.all()]:
            gloss.trans_fin = [x for x in gloss.glosstranslations_set.all(
            ) if x.language.language_code_3char == "fin"]
        else:
            gloss.trans_fin = [x.keyword.text for x in gloss.translation_set.all() if
                               x.language.language_code_3char == "fin"]
        # Get English translation equivalents from glosstranslations or from translation_set
        if gloss.glosstranslations_set.exists() and "eng" in [x.language.language_code_3char for x in
                                                              gloss.glosstranslations_set.all()]:
            gloss.trans_eng = [x for x in gloss.glosstranslations_set.all() if
                               x.language.language_code_3char == "eng"]
        else:
            gloss.trans_eng = [x.keyword.text for x in gloss.translation_set.all() if
                               x.language.language_code_3char == "eng"]

    xml = render_to_string('dictionary/xml_glosslist_template.xml',
                           {'queryset': queryset, 'dataset': dataset})
    return HttpResponse(xml, content_type="text/xml")


def gloss_list_csv(self, dataset_id):
    """Returns glosses and associated data as a CSV file"""
    dataset = get_object_or_404(Dataset, id=dataset_id)
    return serialize_glosses_csv(dataset,
                                 Gloss.objects.filter(
                                     dataset=dataset, exclude_from_ecv=False)
                                 .prefetch_related(
                                     Prefetch('translation_set', queryset=Translation.objects.filter(gloss__dataset=dataset)
                                              .select_related('keyword', 'language')),
                                     Prefetch('glosstranslations_set', queryset=GlossTranslations.objects.
                                              filter(gloss__dataset=dataset).select_related('language'))))


def serialize_glosses_csv(dataset, queryset):
    return render_to_csv_response(queryset)


class GlossRelationListView(ListView):
    model = GlossRelation
    template_name = 'dictionary/admin_glossrelation_list.html'
    paginate_by = 100

    def get_context_data(self, **kwargs):
        # Call the base implementation first to get a context
        context = super(GlossRelationListView, self).get_context_data(**kwargs)
        context['searchform'] = GlossRelationSearchForm(self.request.GET)
        # Get allowed datasets for user (django-guardian)
        allowed_datasets = get_objects_for_user(
            self.request.user, 'dictionary.view_dataset')
        # Filter the forms dataset field for the datasets user has permission to.
        context['searchform'].fields["dataset"].queryset = Dataset.objects.filter(
            id__in=[x.id for x in allowed_datasets])

        populate_tags_for_object_list(
            context['object_list'], model=self.object_list.model)

        if 'order' not in self.request.GET:
            context['order'] = 'source'
        else:
            context['order'] = self.request.GET.get('order')

        return context

    def get_paginate_by(self, queryset):
        """
        Paginate by specified value in querystring, or use default class property value.
        """
        return self.request.GET.get('paginate_by', self.paginate_by)

    def get_queryset(self):
        # get query terms from self.request
        qs = GlossRelation.objects.all()

        # Filter in only objects in the datasets the user has permissions to.
        allowed_datasets = get_objects_for_user(
            self.request.user, 'dictionary.view_dataset')
        qs = qs.filter(source__dataset__in=allowed_datasets).filter(
            target__dataset__in=allowed_datasets)

        get = self.request.GET

        # Search for multiple datasets (if provided)
        vals = get.getlist('dataset', [])
        if vals != []:
            qs = qs.filter(source__dataset__in=vals).filter(
                target__dataset__in=vals)

        if 'search' in get and get['search'] != '':
            val = get['search']
            # Searches for multiple fields at the same time. Looking if any of the fields match.
            query = (Q(source__idgloss__icontains=val) |
                     Q(target__idgloss__icontains=val))
            qs = qs.filter(query)

        if 'source' in get and get['source'] != '':
            val = get['source']
            # Search for sources glosses starting with a string, case sensitive
            query = Q(source__idgloss__istartswith=val)
            qs = qs.filter(query)

        if 'target' in get and get['target'] != '':
            val = get['target']
            # Search for sources glosses starting with a string, case sensitive
            query = Q(target__idgloss__istartswith=val)
            qs = qs.filter(query)

        # Prefetching translation and dataset objects for glosses to minimize the amount of database queries.
        qs = qs.prefetch_related(Prefetch('source__dataset'), Prefetch('target__dataset'),
                                 Prefetch('source__glossvideo_set', queryset=GlossVideo.objects.all().order_by(
                                     'version')),
                                 Prefetch(
                                     'target__glossvideo_set', queryset=GlossVideo.objects.all().order_by('version'))
                                 )

        # Set order according to GET field 'order'
        if 'order' in get:
            qs = qs.order_by(get['order'])
        else:
            qs = qs.order_by('source')
        return qs<|MERGE_RESOLUTION|>--- conflicted
+++ resolved
@@ -294,12 +294,9 @@
             val = get['age_variation']
             qs = qs.filter(age_variation=val)
 
-<<<<<<< HEAD
         if 'strong_handshape' in get and get['strong_handshape'] != '':
             val = get['strong_handshape']
             qs = qs.filter(strong_handshape=val)
-=======
->>>>>>> 73d51f2e
 
         if 'relation' in get and get['relation'] != '':
             potential_targets = Gloss.objects.filter(
