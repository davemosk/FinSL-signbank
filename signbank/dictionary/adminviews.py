# -*- coding: utf-8 -*-
from __future__ import unicode_literals

import csv
import json
from collections import defaultdict

from django.contrib import messages
from django.contrib.auth.models import User
from django.contrib.contenttypes.models import ContentType
from django.core.exceptions import PermissionDenied
from django.db.models import Count, F, Prefetch, Q, Value
from django.db.models.fields import CharField, NullBooleanField
from django.db.models.functions import Concat
from django.http import HttpResponse, JsonResponse
from django.shortcuts import get_object_or_404
from django.template.loader import render_to_string
from django.utils.translation import get_language
from django.utils.translation import ugettext as _
from django.views.generic.detail import DetailView
from django.views.generic.list import ListView
from djqscsv import render_to_csv_response
from guardian.shortcuts import (get_objects_for_user, get_perms,
                                get_users_with_perms)
from reversion.models import Version
from tagging.models import Tag, TaggedItem

from ..comments import CommentTagForm
from ..video.forms import GlossVideoForGlossForm
from ..video.models import GlossVideo
from .forms import (GlossRelationForm, GlossRelationSearchForm,
                    GlossSearchForm, MorphologyForm, RelationForm, TagsAddForm)
from .models import (Dataset, Gloss, GlossRelation, GlossTranslations,
                     GlossURL, MorphologyDefinition, Relation,
                     RelationToForeignSign, Translation, FieldChoice)


class GlossListView(ListView):
    model = Gloss
    template_name = 'dictionary/admin_gloss_list.html'
    paginate_by = 100

    def get_context_data(self, **kwargs):
        # Call the base implementation first to get a context
        context = super(GlossListView, self).get_context_data(**kwargs)
        # Add in a QuerySet
        context['searchform'] = GlossSearchForm(self.request.GET)
        # Get allowed datasets for user (django-guardian)
        allowed_datasets = get_objects_for_user(self.request.user, 'dictionary.view_dataset')
        # Filter the forms dataset field for the datasets user has permission to.
        context['searchform'].fields["dataset"].queryset = Dataset.objects.filter(id__in=[x.id for x in allowed_datasets])

        populate_tags_for_object_list(context['object_list'], model=self.object_list.model)

        if 'order' not in self.request.GET:
            context['order'] = 'idgloss'
        else:
            context['order'] = self.request.GET.get('order')

        return context

    def get_paginate_by(self, queryset):
        """
        Paginate by specified value in querystring, or use default class property value.
        """
        return self.request.GET.get('paginate_by', self.paginate_by)

    def render_to_response(self, context, **kwargs):

        # Look for a 'format=json' GET argument
        if self.request.GET.get('format') == 'CSV':
            return self.render_to_csv_response(context)
        else:
            return super(GlossListView, self).render_to_response(context)

    # noinspection PyInterpreter,PyInterpreter
    def render_to_csv_response(self, context):

        if not self.request.user.has_perm('dictionary.export_csv'):
            msg = _("You do not have permissions to export to CSV.")
            messages.error(self.request, msg)
            raise PermissionDenied(msg)

        # Create the HttpResponse object with the appropriate CSV header.
        response = HttpResponse(content_type='text/csv; charset=utf-8')
        response['Content-Disposition'] = 'attachment; filename="dictionary-export.csv"'

        writer = csv.writer(response)

        csv_queryset = self.get_queryset()\
            .select_related('created_by', 'updated_by')\
            .prefetch_related('translation_set', 'glosstranslations_set')

        # We want to manually set which fields to export here
        fieldnames = ['idgloss', 'idgloss_mi', 'notes', ]
        fields = [Gloss._meta.get_field(fieldname) for fieldname in fieldnames]

        # Defines the headings for the file. Signbank ID and Dataset are set first.
        header = ['Signbank ID'] + ['Dataset'] + [f.verbose_name for f in fields]

        for extra_column in ['SignLanguage', 'Keywords', 'Created', 'Updated']:
            header.append(extra_column)

        writer.writerow(header)

        for gloss in csv_queryset:
            row = list()
            row.append(str(gloss.pk))
            # Adding Dataset information for the gloss
            row.append(str(gloss.dataset))
            # Add data from each field.
            for f in fields:
                value = getattr(gloss, f.name)
                # If the value contains ';', put it in quotes.
                if value and ";" in value:
                    row.append('"{}"'.format(value))
                else:
                    row.append(value)

            # Get SignLanguage of Gloss
            signlanguage = gloss.dataset.signlanguage
            row.append(signlanguage)

            # Get Translation equivalents. If GlossTranslations don't exist, get Translations.
            if gloss.glosstranslations_set.all():
                trans = [t.translations for t in gloss.glosstranslations_set.all()]
            else:
                # Translations are shown per user selected interface language, related objects don't work in this case.
                trans = [t.keyword.text for t in Translation.objects.filter(gloss=gloss)]
            translations = ", ".join(trans)
            # Put translations inside quotes, because GlossTranslations might have ';'.
            row.append('"{}"'.format(translations))

            # Created at and by
            created = str(gloss.created_at)+' by: '+str(gloss.created_by)
            row.append(created)
            # Updated at and by
            updated = str(gloss.updated_at)+' by: '+str(gloss.updated_by)
            row.append(updated)

            writer.writerow(row)

        return response

    def get_queryset(self):
        # get query terms from self.request
        qs = Gloss.objects.all()

        # Filter in only objects in the datasets the user has permissions to.
        allowed_datasets = get_objects_for_user(self.request.user, 'dictionary.view_dataset')
        qs = qs.filter(dataset__in=allowed_datasets)

        get = self.request.GET

        # Search for multiple datasets (if provided)
        vals = get.getlist('dataset', [])
        if vals != []:
            qs = qs.filter(dataset__in=vals)

        if 'search' in get and get['search'] != '':
            val = get['search']
            # Searches for multiple fields at the same time. Looking if any of the fields match.
            query = (Q(idgloss__icontains=val) | Q(idgloss_mi__icontains=val) | Q(notes__icontains=val) |
                     Q(translation__keyword__text__icontains=val))
            qs = qs.filter(query)

        if 'gloss' in get and get['gloss'] != '':
            val = get['gloss']
            # Search for glosses starting with a string, case sensitive
            query = Q(idgloss__istartswith=val)
            qs = qs.filter(query)

        if 'idgloss_mi' in get and get['idgloss_mi'] != '':
            val = get['idgloss_mi']
            qs = qs.filter(idgloss_mi__istartswith=val)
        if 'keyword' in get and get['keyword'] != '':
            if 'trans_lang' in get and get['trans_lang'] != '':
                val = get['keyword']
                lang = get['trans_lang']
                qs = qs.filter(translation__keyword__text__icontains=val, translation__language__in=lang)

        if 'published' in get and get['published'] != '':
            val = get['published'] == 'on'
            qs = qs.filter(published=val)

        # If get has both keys hasvideo and hasnovideo, don't use them to query.
        if not ('hasvideo' in get and 'hasnovideo' in get):
            if 'hasvideo' in get and get['hasvideo'] != '':
                val = get['hasvideo'] != 'on'
                qs = qs.filter(glossvideo__isnull=val)

            if 'hasnovideo' in get and get['hasnovideo'] != '':
                val = get['hasnovideo'] == 'on'
                qs = qs.filter(glossvideo__isnull=val)

        # If gloss has multiple GlossVideos
        if 'multiplevideos' in get and get['multiplevideos'] != '' and get['multiplevideos'] == 'on':
            # Include glosses that have more than one GlossVideo
            qs = qs.annotate(videocount=Count('glossvideo')).filter(videocount__gt=1)


        # A list of phonology fieldnames
        """  fieldnames = ['handedness', 'strong_handshape', 'weak_handshape', 'location', 'relation_between_articulators',
                      'absolute_orientation_palm', 'absolute_orientation_fingers', 'relative_orientation_movement',
                      'relative_orientation_location', 'orientation_change', 'handshape_change', 'repeated_movement',
                      'alternating_movement', 'movement_shape', 'movement_direction', 'movement_manner',
                      'contact_type', 'phonology_other', 'mouth_gesture', 'mouthing', 'phonetic_variation',
                      'iconic_image', 'named_entity', 'number_of_occurences', 'fingerspelling',
                      'one_or_two_hand', 'number_incorporated', 'locatable', 'directional', 'variant_no'] """

        """These were removed from fieldnames because they are not needed there:
        'idgloss', 'idgloss_mi', 'notes',
        """


        # Language and basic property filters
        vals = get.getlist('dialect', [])
        if vals != []:
            qs = qs.filter(dialect__in=vals)

        vals = get.getlist('language', [])
        if vals != []:
            # Get languages from dataset
            qs = qs.filter(dataset__language__in=vals)

        if 'notes' in get and get['notes'] != '':
            qs = qs.filter(notes__icontains=get['notes'])

        if 'semantic_field' in get and get['semantic_field'] != '':
            vals = get.getlist('semantic_field')
            qs = qs.filter(semantic_field__id__in=vals)

        if 'tags' in get and get['tags'] != '':
            vals = get.getlist('tags')

            tags = []
            for t in vals:
                tags.extend(Tag.objects.filter(pk=t))

            # search is an implicit AND so intersection
            tqs = TaggedItem.objects.get_intersection_by_model(Gloss, tags)

            # intersection
            qs = qs & tqs

            # print "J :", len(qs)

        qs = qs.distinct()

        if 'nottags' in get and get['nottags'] != '':
            vals = get.getlist('nottags')

            # print "NOT TAGS: ", vals

            tags = []
            for t in vals:
                tags.extend(Tag.objects.filter(name=t))

            # search is an implicit AND so intersection
            tqs = TaggedItem.objects.get_intersection_by_model(Gloss, tags)

            # print "NOT", tags, len(tqs)
            # exclude all of tqs from qs
            qs = [q for q in qs if q not in tqs]

            # print "K :", len(qs)

        if 'relation_to_foreign_signs' in get and get['relation_to_foreign_signs'] != '':
            val = get['relation_to_foreign_signs']
            gloss_ids = RelationToForeignSign.objects.filter(other_lang=val).values_list('gloss_id', flat=True)
            qs = qs.filter(id__in=gloss_ids)

        if 'location' in get and get['location'] != '':
            val = get['location']
            qs = qs.filter(location=val)

<<<<<<< HEAD
        if 'one_or_two_handed' in get and get['one_or_two_handed'] != '':
            val = get['one_or_two_handed'] == 'on'
            qs = qs.filter(one_or_two_hand=val)
=======
        if 'example_search' in get and get['example_search'] != '':
            """
                This search is intended to search for gloss IDs in fields videoexample1 to videoexample4. In these 
                fields, gloss IDs are within square brackets (eg: cat[123], 123 is the gloss ID). 
                When we search for a gloss ID (eg: 123), the search should return all the glosses that contain gloss ID 
                123 in one of their videoexample fields.
                Search parameter is just the gloss id, so we are adding []s before doing the search.
            """

            val = get['example_search']
            val = '[' + val + ']'

            query = (Q(videoexample1__icontains=val) | Q(videoexample2__icontains=val) | Q(videoexample3__icontains=val) |
                     Q(videoexample4__icontains=val))
            qs = qs.filter(query)

        if 'age_variation' in get and get['age_variation'] != '':
            val = get['age_variation']
            qs = qs.filter(age_variation=val)

        if 'strong_handshape' in get and get['strong_handshape'] != '':
            val = get['strong_handshape']
            qs = qs.filter(strong_handshape=val)
>>>>>>> b9464c9c

        if 'relation' in get and get['relation'] != '':
            potential_targets = Gloss.objects.filter(
                idgloss__icontains=get['relation'])
            relations = Relation.objects.filter(target__in=potential_targets)
            potential_pks = [relation.source.pk for relation in relations]
            qs = qs.filter(pk__in=potential_pks)

        if 'hasRelation' in get and get['hasRelation'] != '':

            # Find all relations with this role
            if get['hasRelation'] == 'all':
                relations_with_this_role = Relation.objects.all()
            else:
                relations_with_this_role = Relation.objects.filter(
                    role__exact=get['hasRelation'])

            # Remember the pk of all glosses that take part in the collected
            # relations
            pks_for_glosses_with_correct_relation = [
                relation.source.pk for relation in relations_with_this_role]
            qs = qs.filter(pk__in=pks_for_glosses_with_correct_relation)

        if 'morpheme' in get and get['morpheme'] != '':
            potential_morphemes = Gloss.objects.filter(
                idgloss__icontains=get['morpheme'])
            potential_morphdefs = MorphologyDefinition.objects.filter(
                morpheme__in=[morpheme.pk for morpheme in potential_morphemes])
            potential_pks = [
                morphdef.parent_gloss.pk for morphdef in potential_morphdefs]
            qs = qs.filter(pk__in=potential_pks)

        if 'hasMorphemeOfType' in get and get['hasMorphemeOfType'] != '':
            morphdefs_with_correct_role = MorphologyDefinition.objects.filter(
                role__exact=get['hasMorphemeOfType'])
            pks_for_glosses_with_morphdefs_with_correct_role = [
                morphdef.parent_gloss.pk for morphdef in morphdefs_with_correct_role]
            qs = qs.filter(
                pk__in=pks_for_glosses_with_morphdefs_with_correct_role)

        # Filter by usage
        if 'usage' in get and get['usage'] != '':
            vals = get.getlist('usage')
            qs = qs.filter(usage__id__in=vals)
            
        # Set order according to GET field 'order'
        if 'order' in get:
            qs = qs.order_by(get['order'])
        else:
            qs = qs.order_by('idgloss')

        # Prefetching translation and dataset objects for glosses to minimize the amount of database queries.
        qs = qs.prefetch_related(Prefetch('translation_set', queryset=Translation.objects.filter(
            language__language_code_2char__iexact=get_language()).select_related('keyword')),
                                 Prefetch('dataset'),
                                 # Ordering by version to get the first versions posterfile.
                                 Prefetch('glossvideo_set', queryset=GlossVideo.objects.all().order_by('version')))

        # Saving querysets results to sessions, these results can then be used elsewhere (like in gloss_detail)
        # Flush the previous queryset (just in case)
        self.request.session['search_results'] = None

        # Check if QuerySet has filters applied (user is searching for something)
        # TODO: Future me or future other developer, it could be useful to find a better way to do this, if one exists
        if hasattr(qs.query.where, 'children') and len(qs.query.where.children) > 1:
            # This comparison has been changed from >0 to >1 due to checking for WHERE dataset.id IN.
            items = []
            for item in qs:
                items.append(dict(id=item.id, gloss=item.idgloss))

            self.request.session['search_results'] = items

        return qs


def populate_tags_for_object_list(object_list, model):
    """Inserts tags for each item in a list of objects."""
    # Get the ContentType for the model.
    content_type = ContentType.objects.get_for_model(model)
    # Get TaggedItems of selected ContentType for all the list items that have TaggedItems.
    tagged_items = TaggedItem.objects.filter(content_type=content_type,
                                             object_id__in=[obj.pk for obj in object_list])
    tagged_items = tagged_items.select_related('tag')
    tags_map = defaultdict(list)
    for tagged_item in tagged_items:
        tags_map[tagged_item.object_id].append(tagged_item.tag)
        for obj in object_list:
            obj.cached_tags = tags_map[obj.pk]


def populate_tags_for_queryset(queryset):
    """Inserts tags for each item in queryset."""
    # Get the ContentType for the queryset objects.
    content_type = ContentType.objects.get_for_model(queryset.model)
    # Get TaggedItems of selected ContentType for all the queryset items that have TaggedItems.
    tagged_items = TaggedItem.objects.filter(content_type=content_type,
                                             object_id__in=queryset.values_list('pk', flat=True))
    tagged_items = tagged_items.select_related('tag')
    tags_map = defaultdict(list)
    for tagged_item in tagged_items:
        tags_map[tagged_item.object_id].append(tagged_item.tag)
        for obj in queryset:
            obj.cached_tags = tags_map[obj.pk]


class GlossDetailView(DetailView):
    model = Gloss
    context_object_name = 'gloss'

    def dispatch(self, request, *args, **kwargs):
        obj = self.get_object()
        # Check that the user has object level permission (django-guardian) to this objects dataset object.
        if 'view_dataset' not in get_perms(request.user, obj.dataset):
            msg = _("You do not have permissions to view glosses of this dataset.")
            messages.error(request, msg)
            raise PermissionDenied(msg)
        return super(GlossDetailView, self).dispatch(request, *args, **kwargs)

    def get_context_data(self, **kwargs):
        # Call the base implementation first to get a context
        context = super(GlossDetailView, self).get_context_data(**kwargs)
        gloss = context['gloss']
        dataset = gloss.dataset
        context['dataset'] = dataset
        context['dataset_users'] = list(get_users_with_perms(dataset).values_list('username', flat=True))
        context['tagsaddform'] = TagsAddForm()
        context['commenttagform'] = CommentTagForm()
        context['glossvideoform'] = GlossVideoForGlossForm()
        context['field_choices'] = Gloss.get_choice_lists()

        context['assignable_users'] = list(
            User.objects
                .filter(is_staff=True, is_active=True)
                .annotate(full_name=Concat(F('first_name'), Value(' '), F('last_name'), output_field=CharField()))
                .values(label=F('full_name'), value=F('id')))

        context['relationform'] = RelationForm()
        context['morphologyform'] = MorphologyForm()
        context['glossrelationform'] = GlossRelationForm(
            initial={'source': gloss.id, })
        # Choices for GlossRelationForm
        context['dataset_glosses'] = json.dumps(list(Gloss.objects.filter(
            dataset=dataset).values(label=F('idgloss'), value=F('id'))))
        # GlossRelations for this gloss
        context['glossrelations'] = GlossRelation.objects.filter(source=gloss)
        context['glossrelations_reverse'] = GlossRelation.objects.filter(
            target=gloss)
        context['glossurls'] = GlossURL.objects.filter(gloss=gloss)
        context['translation_languages_and_translations'] = gloss.get_translations_for_translation_languages()

        if self.request.user.is_staff:
            # Get some version history data
            version_history = Version.objects.get_for_object(
                context['gloss']).prefetch_related('revision__user')[:20]
            translation_ct = ContentType.objects.get_for_model(Translation)
            for i, version in enumerate(version_history):
                if not i+1 >= len(version_history):
                    ver1 = version.field_dict
                    ver2 = version_history[i+1].field_dict
                    t1 = list(version_history[i].revision.version_set.filter(
                        content_type=translation_ct).values_list('object_repr', flat=True))
                    t2 = list(version_history[i+1].revision.version_set.filter(
                        content_type=translation_ct).values_list('object_repr', flat=True))
                    version.translations_added = ", ".join(
                        ["+"+x for x in t1 if x not in set(t2)])
                    version.translations_removed = ", ".join(
                        ["-"+x for x in t2 if x not in set(t1)])
                    version.data_removed = dict([(key, value) for key, value in ver1.items() if value != ver2[key] and
                                                 key != 'updated_at' and key != 'updated_by_id'])
                    version.data_added = dict([(key, value) for key, value in ver2.items() if value != ver1[key] and
                                              key != 'updated_at' and key != 'updated_by_id'])

            context['revisions'] = version_history

        # Pass info about which fields we want to see
        gl = context['gloss']
        labels = gl.field_labels()

        fields = dict()

        fields['morphology'] = ['number_incorporated', 'locatable', 'directional', 'fingerspelling',
                                'inflection_temporal', 'inflection_manner_degree', 'inflection_plural']
        fields['phonology'] = ['handedness', 'strong_handshape', 'weak_handshape', 'handshape_change',
                               'relation_between_articulators', 'location', 'absolute_orientation_palm',
                               'absolute_orientation_fingers', 'relative_orientation_movement',
                               'relative_orientation_location', 'orientation_change', 'contact_type', 'movement_shape',
                               'movement_direction', 'movement_manner', 'repeated_movement', 'alternating_movement',
                               'phonology_other', 'mouth_gesture', 'mouthing', 'phonetic_variation', 'one_or_two_hand']

        fields['semantics'] = ['iconic_image',
                               'named_entity']
        fields['usage'] = ['variant_no']
        fields['examples'] = ['videoexample1', 'videoexample1_translation', 'videoexample2', 'videoexample2_translation',
                              'videoexample3', 'videoexample3_translation', 'videoexample4', 'videoexample4_translation']

        fields['frequency'] = ['number_of_occurences']

        for topic in ['morphology', 'phonology', 'semantics', 'frequency', 'examples', 'usage']:
            context[topic + '_fields'] = []

            for field in fields[topic]:

                try:
                    value = getattr(gl, 'get_' + field + '_display')
                except AttributeError:
                    value = getattr(gl, field)

                if field in ['phonology_other', 'mouth_gesture', 'mouthing', 'phonetic_variation', 'iconic_image']:
                    kind = 'text'
                elif field in ['repeated_movement', 'alternating_movement', 'fingerspelling', 'one_or_two_hand', 'number_incorporated', 'locatable', 'directional', 'inflection_temporal', 'inflection_manner_degree', 'inflection_plural']:
                    kind = 'check'
                else:
                    kind = 'list'

                context[topic + '_fields'].append([value, field, labels[field], kind])

        return context


def gloss_ajax_search_results(request):
    """Returns a JSON list of glosses that match the previous search stored in sessions"""
    if 'search_results' in request.session and request.session['search_results'] != '':
        return JsonResponse(request.session['search_results'], safe=False)
    else:
        return HttpResponse("OK", status=200)


def gloss_ajax_complete(request, prefix):
    """Return a list of glosses matching the search term as a JSON structure suitable for typeahead."""

    query = Q(idgloss__istartswith=prefix)
    qs = Gloss.objects.filter(query)

    result = []

    for g in qs:
        result.append(
            {'idgloss': g.idgloss, 'pk': "%s (%s)" % (g.idgloss, g.pk)})

    return HttpResponse(json.dumps(result), {'content-type': 'application/json'})


def gloss_list_xml(self, dataset_id):
    """Returns all entries in dictionarys idgloss fields in XML form that is supported by ELAN"""
    # http://www.mpi.nl/tools/elan/EAFv2.8.xsd
    dataset = get_object_or_404(Dataset, id=dataset_id)
    return serialize_glosses(dataset,
                             Gloss.objects.filter(
                                 dataset=dataset, exclude_from_ecv=False)
                             .prefetch_related(
                                 Prefetch('translation_set', queryset=Translation.objects.filter(gloss__dataset=dataset)
                                          .select_related('keyword', 'language')),
                                 Prefetch('glosstranslations_set', queryset=GlossTranslations.objects.
                                          filter(gloss__dataset=dataset).select_related('language'))))


def serialize_glosses(dataset, queryset):
    for gloss in queryset:
        # Get Finnish translation equivalents from glosstranslations or from translation_set
        if gloss.glosstranslations_set.exists() and "fin" in [x.language.language_code_3char for x in
                                                              gloss.glosstranslations_set.all()]:
            gloss.trans_fin = [x for x in gloss.glosstranslations_set.all(
            ) if x.language.language_code_3char == "fin"]
        else:
            gloss.trans_fin = [x.keyword.text for x in gloss.translation_set.all() if
                               x.language.language_code_3char == "fin"]
        # Get English translation equivalents from glosstranslations or from translation_set
        if gloss.glosstranslations_set.exists() and "eng" in [x.language.language_code_3char for x in
                                                              gloss.glosstranslations_set.all()]:
            gloss.trans_eng = [x for x in gloss.glosstranslations_set.all() if
                               x.language.language_code_3char == "eng"]
        else:
            gloss.trans_eng = [x.keyword.text for x in gloss.translation_set.all() if
                               x.language.language_code_3char == "eng"]

    xml = render_to_string('dictionary/xml_glosslist_template.xml',
                           {'queryset': queryset, 'dataset': dataset})
    return HttpResponse(xml, content_type="text/xml")


def gloss_list_csv(self, dataset_id):
    """Returns glosses and associated data as a CSV file"""
    dataset = get_object_or_404(Dataset, id=dataset_id)
    return serialize_glosses_csv(dataset,
                                 Gloss.objects.filter(
                                     dataset=dataset, exclude_from_ecv=False)
                                 .prefetch_related(
                                     Prefetch('translation_set', queryset=Translation.objects.filter(gloss__dataset=dataset)
                                              .select_related('keyword', 'language')),
                                     Prefetch('glosstranslations_set', queryset=GlossTranslations.objects.
                                              filter(gloss__dataset=dataset).select_related('language'))))


def serialize_glosses_csv(dataset, queryset):
    return render_to_csv_response(queryset)


class GlossRelationListView(ListView):
    model = GlossRelation
    template_name = 'dictionary/admin_glossrelation_list.html'
    paginate_by = 100

    def get_context_data(self, **kwargs):
        # Call the base implementation first to get a context
        context = super(GlossRelationListView, self).get_context_data(**kwargs)
        context['searchform'] = GlossRelationSearchForm(self.request.GET)
        # Get allowed datasets for user (django-guardian)
        allowed_datasets = get_objects_for_user(
            self.request.user, 'dictionary.view_dataset')
        # Filter the forms dataset field for the datasets user has permission to.
        context['searchform'].fields["dataset"].queryset = Dataset.objects.filter(
            id__in=[x.id for x in allowed_datasets])

        populate_tags_for_object_list(
            context['object_list'], model=self.object_list.model)

        if 'order' not in self.request.GET:
            context['order'] = 'source'
        else:
            context['order'] = self.request.GET.get('order')

        return context

    def get_paginate_by(self, queryset):
        """
        Paginate by specified value in querystring, or use default class property value.
        """
        return self.request.GET.get('paginate_by', self.paginate_by)

    def get_queryset(self):
        # get query terms from self.request
        qs = GlossRelation.objects.all()

        # Filter in only objects in the datasets the user has permissions to.
        allowed_datasets = get_objects_for_user(
            self.request.user, 'dictionary.view_dataset')
        qs = qs.filter(source__dataset__in=allowed_datasets).filter(
            target__dataset__in=allowed_datasets)

        get = self.request.GET

        # Search for multiple datasets (if provided)
        vals = get.getlist('dataset', [])
        if vals != []:
            qs = qs.filter(source__dataset__in=vals).filter(
                target__dataset__in=vals)

        if 'search' in get and get['search'] != '':
            val = get['search']
            # Searches for multiple fields at the same time. Looking if any of the fields match.
            query = (Q(source__idgloss__icontains=val) |
                     Q(target__idgloss__icontains=val))
            qs = qs.filter(query)

        if 'source' in get and get['source'] != '':
            val = get['source']
            # Search for sources glosses starting with a string, case sensitive
            query = Q(source__idgloss__istartswith=val)
            qs = qs.filter(query)

        if 'target' in get and get['target'] != '':
            val = get['target']
            # Search for sources glosses starting with a string, case sensitive
            query = Q(target__idgloss__istartswith=val)
            qs = qs.filter(query)

        # Prefetching translation and dataset objects for glosses to minimize the amount of database queries.
        qs = qs.prefetch_related(Prefetch('source__dataset'), Prefetch('target__dataset'),
                                 Prefetch('source__glossvideo_set', queryset=GlossVideo.objects.all().order_by(
                                     'version')),
                                 Prefetch(
                                     'target__glossvideo_set', queryset=GlossVideo.objects.all().order_by('version'))
                                 )

        # Set order according to GET field 'order'
        if 'order' in get:
            qs = qs.order_by(get['order'])
        else:
            qs = qs.order_by('source')
        return qs<|MERGE_RESOLUTION|>--- conflicted
+++ resolved
@@ -274,11 +274,10 @@
             val = get['location']
             qs = qs.filter(location=val)
 
-<<<<<<< HEAD
         if 'one_or_two_handed' in get and get['one_or_two_handed'] != '':
             val = get['one_or_two_handed'] == 'on'
             qs = qs.filter(one_or_two_hand=val)
-=======
+
         if 'example_search' in get and get['example_search'] != '':
             """
                 This search is intended to search for gloss IDs in fields videoexample1 to videoexample4. In these 
@@ -302,7 +301,6 @@
         if 'strong_handshape' in get and get['strong_handshape'] != '':
             val = get['strong_handshape']
             qs = qs.filter(strong_handshape=val)
->>>>>>> b9464c9c
 
         if 'relation' in get and get['relation'] != '':
             potential_targets = Gloss.objects.filter(
