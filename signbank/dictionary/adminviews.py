--- conflicted
+++ resolved
@@ -231,12 +231,6 @@
                 val = get[fieldname]
                 if isinstance(Gloss._meta.get_field(fieldname), NullBooleanField):
                     val = {'0': '', '1': None, '2': True, '3': False}[val]
-<<<<<<< HEAD
-                if val != '':
-                    kwargs = {key: val}
-                    qs = qs.filter(**kwargs)
-=======
->>>>>>> 0093fd95
 
         if 'tags' in get and get['tags'] != '':
             vals = get.getlist('tags')
