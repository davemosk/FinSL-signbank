# -*- coding: utf-8 -*-
from __future__ import unicode_literals

from django import forms
from django.contrib.contenttypes.models import ContentType
from django.core.exceptions import ObjectDoesNotExist
from django.db.utils import OperationalError, ProgrammingError
from django.utils.translation import ugettext_lazy as _
from tagging.models import Tag

from .models import (AllowedTags, Dataset, FieldChoice, Gloss, GlossRelation,
                     GlossURL, Language, MorphologyDefinition, Relation,
                     RelationToForeignSign, SignLanguage)


class GlossCreateForm(forms.ModelForm):
    """
    Form for creating a new gloss.
    This form also overrides the ModelForm validations.
    """
    dataset = forms.ModelChoiceField(label=_('Dataset'), required=True, queryset=Dataset.objects.all(), empty_label=None)
    try:
        qs = AllowedTags.objects.get(content_type=ContentType.objects.get_for_model(Gloss)).allowed_tags.all()
    except (ObjectDoesNotExist, OperationalError, ProgrammingError):
        qs = Tag.objects.all()
    tag = forms.ModelChoiceField(queryset=qs, required=False, empty_label="---", to_field_name='name',
                                 widget=forms.Select(attrs={'class': 'form-control'}))

    def clean_idgloss(self):
        """Validates that idgloss is unique in Dataset."""
        try:
            gloss = Gloss.objects.get(idgloss__exact=self.cleaned_data['idgloss'], dataset=self.cleaned_data['dataset'])
        except Gloss.DoesNotExist:
            return self.cleaned_data['idgloss']
        raise forms.ValidationError(
            # Translators: exception ValidationError
            _('This Gloss value already exists in the chosen Dataset. Please choose another value for Gloss.'),
            code='not_unique')

    class Meta:
        model = Gloss
        fields = ['dataset', 'idgloss', 'idgloss_mi', ]


class TagUpdateForm(forms.Form):
    """Form to add a new tag to a gloss"""
    try:
        qs = AllowedTags.objects.get(content_type=ContentType.objects.get_for_model(Gloss)).allowed_tags.all()
    except (ObjectDoesNotExist, OperationalError, ProgrammingError):
        qs = Tag.objects.all()
    tag = forms.ModelChoiceField(queryset=qs, empty_label=None, to_field_name='name',
                                 widget=forms.Select(attrs={'class': 'form-control'}))


class TagDeleteForm(forms.Form):
    """Form to delete a tag from a gloss"""
    tag = forms.ModelChoiceField(queryset=Tag.objects.all(), empty_label=None, to_field_name='name')
    delete = forms.BooleanField(required=True, widget=forms.HiddenInput)


class TagsAddForm(forms.Form):
    """Form to add a new tags to a gloss"""
    try:
        qs = AllowedTags.objects.get(content_type=ContentType.objects.get_for_model(Gloss)).allowed_tags.all()
    except (ObjectDoesNotExist, OperationalError, ProgrammingError):
        qs = Tag.objects.all()
    tags = forms.ModelMultipleChoiceField(label=_('Tags'), queryset=qs, to_field_name='name')


ATTRS_FOR_FORMS = {'class': 'form-control'}


class GlossSearchForm(forms.ModelForm):
    # Translators: GlossSearchForm label
    dataset = forms.ModelMultipleChoiceField(label=_('Dataset'), queryset=Dataset.objects.all(), required=False)

    search = forms.CharField(label=_("Search"))
    # Translators: GlossSearchForm label
    gloss = forms.CharField(label=_("Gloss"))
    # Translators: GlossSearchForm label
    idgloss_mi = forms.CharField(label=_("Gloss in Māori"))
    # Translators: GlossSearchForm label
    keyword = forms.CharField(label=_('Translations'))
    # Translators: GlossSearchForm label
    trans_lang = forms.ModelChoiceField(required=False, empty_label=_('Choose language'), queryset=Language.objects.all())

    # Adding topics
    semantic_field = forms.ModelMultipleChoiceField(label=_('Topic'), queryset=FieldChoice.objects.filter(field='semantic_field'),
                                            required=False)

    try:
        qs = AllowedTags.objects.get(content_type=ContentType.objects.get_for_model(Gloss)).allowed_tags.all()
    except (ObjectDoesNotExist, OperationalError, ProgrammingError):
        qs = Tag.objects.all()
    tags = forms.ModelMultipleChoiceField(queryset=qs, required=False)
    nottags = forms.ModelMultipleChoiceField(queryset=qs)

    published = forms.BooleanField(label=_('Is published'), required=False)

    # Translators: GlossSearchForm label
    hasvideo = forms.BooleanField(label=_('Has videos'), required=False)
    hasnovideo = forms.BooleanField(label=_('No videos'), required=False)
    multiplevideos = forms.BooleanField(label=_('Multiple videos'), required=False)

    # Creating choices for related to foreign sign list
    related_to = [(None, '---------')]
    qs = RelationToForeignSign.objects.order_by().distinct().values_list('other_lang', flat=True)
    for i in range(len(qs)):
        val = (qs[i], qs[i])
        related_to.append(val)

    relation_to_foreign_signs = forms.ChoiceField(label=_('Relation to foreign signs'), choices=related_to,
                                                  required=False, widget=forms.Select(attrs=ATTRS_FOR_FORMS))
    # Adding usage
    usage = forms.ModelMultipleChoiceField(label=_('Usage'), queryset=FieldChoice.objects.filter(field='usage'),
                                           required=False)
    location = forms.ModelChoiceField(label=_('Location'), queryset=FieldChoice.objects.filter(field='location'),
                                      to_field_name='machine_value', required=False)

    age_variation = forms.ModelChoiceField(label=_('Age Variation'), queryset=FieldChoice.objects.filter(field='age_variation'),
                                           to_field_name='machine_value', required=False)
<<<<<<< HEAD
    strong_handshape = forms.ModelChoiceField(label=_('Strong handshape'), queryset=FieldChoice.objects.filter(field='strong_handshape'),
                                              to_field_name='machine_value', required=False)
                                              
=======
                                           
    example_search = forms.CharField(label=_('Example Field search'), required=False)

>>>>>>> 73d51f2e
    # These have been disabled until they are later needed
    # TODO: To enable these, uncomment them.
    """
    # Translators: GlossSearchForm label
    relation = forms.CharField(
        label=_('Search for gloss of related signs'), widget=forms.TextInput(attrs=ATTRS_FOR_FORMS))
    # Translators: GlossSearchForm label
    relationToForeignSign = forms.CharField(
        label=_('Search for gloss of foreign signs'), widget=forms.TextInput(attrs=ATTRS_FOR_FORMS))
    # Translators: GlossSearchForm label
    morpheme = forms.CharField(
        label=_('Search for gloss with this as morpheme'), widget=forms.TextInput(attrs=ATTRS_FOR_FORMS))

    # Translators: GlossSearchForm label
    phonology_other = forms.CharField(
        label=_('Phonology other'), widget=forms.TextInput())

    # Translators: GlossSearchForm label
    hasRelationToForeignSign = forms.ChoiceField(label=_('Related to foreign sign or not'), choices=[
        (0, '---------'), (1, _('Yes')), (2, _('No'))], widget=forms.Select(attrs=ATTRS_FOR_FORMS))
    # Translators: GlossSearchForm label
    hasRelation = forms.ChoiceField(
        label=_('Type of relation'), choices=RELATION_ROLE_CHOICES, widget=forms.Select(attrs=ATTRS_FOR_FORMS))
    # Translators: GlossSearchForm label
    hasMorphemeOfType = forms.ChoiceField(
        label=_('Has morpheme type'), choices=MORPHEME_ROLE_CHOICES, widget=forms.Select(attrs=ATTRS_FOR_FORMS))

    # Translators: GlossSearchForm label
    repeated_movement = forms.ChoiceField(
        label=_('Repeating Movement'), choices=NULLBOOLEANCHOICES)
    # ,widget=forms.Select(attrs=ATTRS_FOR_FORMS));
    # Translators: GlossSearchForm label
    alternating_movement = forms.ChoiceField(
        label=_('Alternating Movement'), choices=NULLBOOLEANCHOICES)
    """

    class Meta:
        ATTRS_FOR_FORMS = {'class': 'form-control'}

        model = Gloss
        fields = ('idgloss', 'idgloss_mi', 'dialect', 'strong_handshape', 'weak_handshape', 'location',
                  'handedness', 'notes', 'relation_between_articulators', 'absolute_orientation_palm',
                  'absolute_orientation_fingers', 'relative_orientation_movement', 'relative_orientation_location',
                  'orientation_change', 'handshape_change', 'repeated_movement', 'alternating_movement',
                  'movement_shape', 'movement_direction', 'movement_manner', 'contact_type', 'mouth_gesture',
                  'mouthing', 'phonetic_variation', 'iconic_image', 'named_entity', 'semantic_field',
                  'number_of_occurences',)


class GlossRelationSearchForm(forms.Form):
    # Translators: GlossSearchForm label
    dataset = forms.ModelMultipleChoiceField(label=_('Dataset'), queryset=Dataset.objects.all(), required=False)
    search = forms.CharField(label=_("Search"))
    # Translators: GlossSearchForm label
    source = forms.CharField(label=_("Source Gloss"))
    # Translators: GlossSearchForm label
    target = forms.CharField(label=_("Target Gloss"))

    try:
        qs = AllowedTags.objects.get(content_type=ContentType.objects.get_for_model(GlossRelation)).allowed_tags.all()
    except (ObjectDoesNotExist, OperationalError, ProgrammingError):
        qs = Tag.objects.all()
    tags = forms.ModelMultipleChoiceField(queryset=qs, required=False, label=_("Relation type"))

    class Meta:
        ATTRS_FOR_FORMS = {'class': 'form-control'}


class GlossRelationForm(forms.Form):
    source = forms.CharField(widget=forms.HiddenInput())
    target = forms.CharField(label=_("Gloss"), widget=forms.TextInput(
        attrs={'class': 'glossrelation-autocomplete'}))
    tag = forms.ModelChoiceField(label=_("Relation type:"),
                                 queryset=AllowedTags.objects.none(),
                                 required=True, to_field_name='name',
                                 widget=forms.Select(attrs={'class': 'form-control'}))
    delete = forms.IntegerField(required=False, widget=forms.HiddenInput())

    def __init__(self, *args, **kwargs):
        super().__init__(*args, **kwargs)
        allowed_tag = AllowedTags.objects.filter(
            content_type=ContentType.objects.get_for_model(GlossRelation)).first()
        if allowed_tag:
            self.fields['tag'].queryset = allowed_tag.allowed_tags.all()


class GlossURLForm(forms.ModelForm):
    class Meta:
        model = GlossURL
        fields = ["gloss", "url"]


class RelationForm(forms.ModelForm):
    # Translators: RelationForm label
    sourceid = forms.CharField(label=_('Source Gloss'))
    # Translators: RelationForm label
    targetid = forms.CharField(label=_('Target Gloss'))
    # Note that to_field_name has to be unique!
    role = forms.ModelChoiceField(label=_('Type'), queryset=FieldChoice.objects.filter(field='MorphologyType'),
                                  to_field_name='machine_value', empty_label=None,
                                  widget=forms.Select(attrs=ATTRS_FOR_FORMS))

    class Meta:
        model = Relation
        fields = ['role']
        widgets = {
            'role': forms.Select(attrs={'class': 'form-control'}),
        }


class RelationToForeignSignForm(forms.ModelForm):
    # Translators: RelationToForeignSignForm label
    sourceid = forms.CharField(label=_('Source Gloss'))
    # loan = forms.CharField(label='Loan')
    # Translators: RelationToForeignSignForm label
    other_lang = forms.CharField(label=_('Related Language'))
    # Translators: RelationToForeignSignForm label
    other_lang_gloss = forms.CharField(label=_('Gloss in Related Language'))

    class Meta:
        model = RelationToForeignSign
        fields = ['loan', 'other_lang', 'other_lang_gloss']
        widgets = {}


class MorphologyForm(forms.ModelForm):
    # Translators: MorphologyForm label
    parent_gloss_id = forms.CharField(label=_('Parent Gloss'))
    # role = forms.ChoiceField(label=_('Type'), choices=build_choice_list(
    #    'MorphologyType'), widget=forms.Select(attrs=ATTRS_FOR_FORMS))

    # Note that to_field_name has to be unique!
    role = forms.ModelChoiceField(label=_('Type'), queryset=FieldChoice.objects.filter(field='MorphologyType'),
                                  to_field_name='machine_value', empty_label=None,
                                  widget=forms.Select(attrs=ATTRS_FOR_FORMS))

    # role = forms.ChoiceField(label=_('Type'), widget=forms.Select(attrs=ATTRS_FOR_FORMS))
    # Translators: MorphologyForm label
    morpheme_id = forms.CharField(label=_('Morpheme'))

    class Meta:
        model = MorphologyDefinition
        fields = ['role']


class CSVUploadForm(forms.Form):
    file = forms.FileField()
    dataset = forms.ModelChoiceField(queryset=Dataset.objects.all(), empty_label=None)

    def clean_file(self):
        file = self.cleaned_data['file']
        if not file.name.endswith('.csv'):
            raise forms.ValidationError(_('Must be a CSV file with .csv extension.'))
        return file


class DatasetMultipleChoiceField(forms.ModelMultipleChoiceField):
    """Override the field used for the label."""
    def label_from_instance(self, obj):
        return obj.public_name


class GlossPublicSearchForm(forms.Form):
    """Public search form."""
    gloss = forms.CharField(label=_("Search gloss"), required=False,
                             widget=forms.TextInput(attrs={'placeholder': _('Search gloss')}))
    keyword = forms.CharField(label=_("Search translation equivalent"), required=False,
                             widget=forms.TextInput(attrs={'placeholder': _('Search translation equivalent')}))
    try:
        signlang_qs = SignLanguage.objects.filter(
                id__in=[x.signlanguage.id for x in Dataset.objects.filter(is_public=True)])
    except:
        signlang_qs = SignLanguage.objects.none()
    lang = forms.ModelChoiceField(
        queryset=signlang_qs,
        to_field_name="language_code_3char", empty_label=_("All sign languages"), required=False,
        label=_("Sign language"))
    dataset = DatasetMultipleChoiceField(queryset=Dataset.objects.filter(is_public=True), required=False,
                                         label=_("You can restrict your search to these lexicons"),
                                         widget=forms.CheckboxSelectMultiple())


class LexiconForm(forms.Form):
    dataset = forms.ModelChoiceField(queryset=Dataset.objects.all())<|MERGE_RESOLUTION|>--- conflicted
+++ resolved
@@ -118,16 +118,11 @@
                                       to_field_name='machine_value', required=False)
 
     age_variation = forms.ModelChoiceField(label=_('Age Variation'), queryset=FieldChoice.objects.filter(field='age_variation'),
-                                           to_field_name='machine_value', required=False)
-<<<<<<< HEAD
+                                           to_field_name='machine_value', required=False)                                        
+    example_search = forms.CharField(label=_('Example Field search'), required=False)
     strong_handshape = forms.ModelChoiceField(label=_('Strong handshape'), queryset=FieldChoice.objects.filter(field='strong_handshape'),
                                               to_field_name='machine_value', required=False)
-                                              
-=======
-                                           
-    example_search = forms.CharField(label=_('Example Field search'), required=False)
-
->>>>>>> 73d51f2e
+
     # These have been disabled until they are later needed
     # TODO: To enable these, uncomment them.
     """
