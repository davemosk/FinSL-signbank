# -*- coding: utf-8 -*-
from __future__ import unicode_literals

from django import forms
from django.contrib.contenttypes.models import ContentType
from django.core.exceptions import ObjectDoesNotExist
from django.db.utils import OperationalError, ProgrammingError
from django.utils.translation import ugettext_lazy as _
from tagging.models import Tag

from .models import (AllowedTags, Dataset, FieldChoice, Gloss, GlossRelation,
                     GlossURL, Language, MorphologyDefinition, Relation,
                     RelationToForeignSign, SignLanguage)


class GlossCreateForm(forms.ModelForm):
    """
    Form for creating a new gloss.
    This form also overrides the ModelForm validations.
    """
    dataset = forms.ModelChoiceField(label=_('Dataset'), required=True, queryset=Dataset.objects.all(), empty_label=None)
    try:
        qs = AllowedTags.objects.get(content_type=ContentType.objects.get_for_model(Gloss)).allowed_tags.all()
    except (ObjectDoesNotExist, OperationalError, ProgrammingError):
        qs = Tag.objects.all()
    tag = forms.ModelChoiceField(queryset=qs, required=False, empty_label="---", to_field_name='name',
                                 widget=forms.Select(attrs={'class': 'form-control'}))

    def clean_idgloss(self):
        """Validates that idgloss is unique in Dataset."""
        try:
            gloss = Gloss.objects.get(idgloss__exact=self.cleaned_data['idgloss'], dataset=self.cleaned_data['dataset'])
        except Gloss.DoesNotExist:
            return self.cleaned_data['idgloss']
        raise forms.ValidationError(
            # Translators: exception ValidationError
            _('This Gloss value already exists in the chosen Dataset. Please choose another value for Gloss.'),
            code='not_unique')

    class Meta:
        model = Gloss
        fields = ['dataset', 'idgloss', 'idgloss_mi', ]


class TagUpdateForm(forms.Form):
    """Form to add a new tag to a gloss"""
    try:
        qs = AllowedTags.objects.get(content_type=ContentType.objects.get_for_model(Gloss)).allowed_tags.all()
    except (ObjectDoesNotExist, OperationalError, ProgrammingError):
        qs = Tag.objects.all()
    tag = forms.ModelChoiceField(queryset=qs, empty_label=None, to_field_name='name',
                                 widget=forms.Select(attrs={'class': 'form-control'}))


class TagDeleteForm(forms.Form):
    """Form to delete a tag from a gloss"""
    tag = forms.ModelChoiceField(queryset=Tag.objects.all(), empty_label=None, to_field_name='name')
    delete = forms.BooleanField(required=True, widget=forms.HiddenInput)


class TagsAddForm(forms.Form):
    """Form to add a new tags to a gloss"""
    try:
        qs = AllowedTags.objects.get(content_type=ContentType.objects.get_for_model(Gloss)).allowed_tags.all()
    except (ObjectDoesNotExist, OperationalError, ProgrammingError):
        qs = Tag.objects.all()
    tags = forms.ModelMultipleChoiceField(label=_('Tags'), queryset=qs, to_field_name='name')


ATTRS_FOR_FORMS = {'class': 'form-control'}


class GlossSearchForm(forms.ModelForm):
    # Translators: GlossSearchForm label
    dataset = forms.ModelMultipleChoiceField(label=_('Dataset'), queryset=Dataset.objects.all(), required=False)

    search = forms.CharField(label=_("Search"))
    # Translators: GlossSearchForm label
    gloss = forms.CharField(label=_("Gloss"))
    # Translators: GlossSearchForm label
    idgloss_mi = forms.CharField(label=_("Gloss in Māori"))
    # Translators: GlossSearchForm label
    keyword = forms.CharField(label=_('Translations'))
    # Translators: GlossSearchForm label
    trans_lang = forms.ModelChoiceField(required=False, empty_label=_('Choose language'), queryset=Language.objects.all())

    # Adding topics
    semantic_field = forms.ModelMultipleChoiceField(label=_('Topic'), queryset=FieldChoice.objects.filter(field='semantic_field'),
                                            required=False)

    try:
        qs = AllowedTags.objects.get(content_type=ContentType.objects.get_for_model(Gloss)).allowed_tags.all()
    except (ObjectDoesNotExist, OperationalError, ProgrammingError):
        qs = Tag.objects.all()
    tags = forms.ModelMultipleChoiceField(queryset=qs, required=False)
    nottags = forms.ModelMultipleChoiceField(queryset=qs)

    published = forms.BooleanField(label=_('Is published'), required=False)

    # Translators: GlossSearchForm label
    hasvideo = forms.BooleanField(label=_('Has videos'), required=False)
    hasnovideo = forms.BooleanField(label=_('No videos'), required=False)
    multiplevideos = forms.BooleanField(label=_('Multiple videos'), required=False)

    # Creating choices for related to foreign sign list
    related_to = [(None, '---------')]
    qs = RelationToForeignSign.objects.order_by().distinct().values_list('other_lang', flat=True)
    for i in range(len(qs)):
        val = (qs[i], qs[i])
        related_to.append(val)

    relation_to_foreign_signs = forms.ChoiceField(label=_('Relation to foreign signs'), choices=related_to,
                                                  required=False, widget=forms.Select(attrs=ATTRS_FOR_FORMS))
    # Adding usage
    usage = forms.ModelMultipleChoiceField(label=_('Usage'), queryset=FieldChoice.objects.filter(field='usage'),
                                           required=False)
    location = forms.ModelChoiceField(label=_('Location'), queryset=FieldChoice.objects.filter(field='location'),
                                      to_field_name='machine_value', required=False)

<<<<<<< HEAD
    strong_handshape = forms.ModelChoiceField(label=_('Strong handshape'), queryset=FieldChoice.objects.filter(field='strong_handshape'),
                                              to_field_name='machine_value', required=False)

=======
    age_variation = forms.ModelChoiceField(label=_('Age Variation'), queryset=FieldChoice.objects.filter(field='age_variation'),
                                           to_field_name='machine_value', required=False)
>>>>>>> 1a36c084
    # These have been disabled until they are later needed
    # TODO: To enable these, uncomment them.
    """
    # Translators: GlossSearchForm label
    relation = forms.CharField(
        label=_('Search for gloss of related signs'), widget=forms.TextInput(attrs=ATTRS_FOR_FORMS))
    # Translators: GlossSearchForm label
    relationToForeignSign = forms.CharField(
        label=_('Search for gloss of foreign signs'), widget=forms.TextInput(attrs=ATTRS_FOR_FORMS))
    # Translators: GlossSearchForm label
    morpheme = forms.CharField(
        label=_('Search for gloss with this as morpheme'), widget=forms.TextInput(attrs=ATTRS_FOR_FORMS))

    # Translators: GlossSearchForm label
    phonology_other = forms.CharField(
        label=_('Phonology other'), widget=forms.TextInput())

    # Translators: GlossSearchForm label
    hasRelationToForeignSign = forms.ChoiceField(label=_('Related to foreign sign or not'), choices=[
        (0, '---------'), (1, _('Yes')), (2, _('No'))], widget=forms.Select(attrs=ATTRS_FOR_FORMS))
    # Translators: GlossSearchForm label
    hasRelation = forms.ChoiceField(
        label=_('Type of relation'), choices=RELATION_ROLE_CHOICES, widget=forms.Select(attrs=ATTRS_FOR_FORMS))
    # Translators: GlossSearchForm label
    hasMorphemeOfType = forms.ChoiceField(
        label=_('Has morpheme type'), choices=MORPHEME_ROLE_CHOICES, widget=forms.Select(attrs=ATTRS_FOR_FORMS))

    # Translators: GlossSearchForm label
    repeated_movement = forms.ChoiceField(
        label=_('Repeating Movement'), choices=NULLBOOLEANCHOICES)
    # ,widget=forms.Select(attrs=ATTRS_FOR_FORMS));
    # Translators: GlossSearchForm label
    alternating_movement = forms.ChoiceField(
        label=_('Alternating Movement'), choices=NULLBOOLEANCHOICES)
    """

    class Meta:
        ATTRS_FOR_FORMS = {'class': 'form-control'}

        model = Gloss
        fields = ('idgloss', 'idgloss_mi', 'dialect', 'strong_handshape', 'weak_handshape', 'location',
                  'handedness', 'notes', 'relation_between_articulators', 'absolute_orientation_palm',
                  'absolute_orientation_fingers', 'relative_orientation_movement', 'relative_orientation_location',
                  'orientation_change', 'handshape_change', 'repeated_movement', 'alternating_movement',
                  'movement_shape', 'movement_direction', 'movement_manner', 'contact_type', 'mouth_gesture',
                  'mouthing', 'phonetic_variation', 'iconic_image', 'named_entity', 'semantic_field',
                  'number_of_occurences',)


class GlossRelationSearchForm(forms.Form):
    # Translators: GlossSearchForm label
    dataset = forms.ModelMultipleChoiceField(label=_('Dataset'), queryset=Dataset.objects.all(), required=False)
    search = forms.CharField(label=_("Search"))
    # Translators: GlossSearchForm label
    source = forms.CharField(label=_("Source Gloss"))
    # Translators: GlossSearchForm label
    target = forms.CharField(label=_("Target Gloss"))

    try:
        qs = AllowedTags.objects.get(content_type=ContentType.objects.get_for_model(GlossRelation)).allowed_tags.all()
    except (ObjectDoesNotExist, OperationalError, ProgrammingError):
        qs = Tag.objects.all()
    tags = forms.ModelMultipleChoiceField(queryset=qs, required=False, label=_("Relation type"))

    class Meta:
        ATTRS_FOR_FORMS = {'class': 'form-control'}


class GlossRelationForm(forms.Form):
    source = forms.CharField(widget=forms.HiddenInput())
    target = forms.CharField(label=_("Gloss"), widget=forms.TextInput(
        attrs={'class': 'glossrelation-autocomplete'}))
    tag = forms.ModelChoiceField(label=_("Relation type:"),
                                 queryset=AllowedTags.objects.none(),
                                 required=True, to_field_name='name',
                                 widget=forms.Select(attrs={'class': 'form-control'}))
    delete = forms.IntegerField(required=False, widget=forms.HiddenInput())

    def __init__(self, *args, **kwargs):
        super().__init__(*args, **kwargs)
        allowed_tag = AllowedTags.objects.filter(
            content_type=ContentType.objects.get_for_model(GlossRelation)).first()
        if allowed_tag:
            self.fields['tag'].queryset = allowed_tag.allowed_tags.all()


class GlossURLForm(forms.ModelForm):
    class Meta:
        model = GlossURL
        fields = ["gloss", "url"]


class RelationForm(forms.ModelForm):
    # Translators: RelationForm label
    sourceid = forms.CharField(label=_('Source Gloss'))
    # Translators: RelationForm label
    targetid = forms.CharField(label=_('Target Gloss'))
    # Note that to_field_name has to be unique!
    role = forms.ModelChoiceField(label=_('Type'), queryset=FieldChoice.objects.filter(field='MorphologyType'),
                                  to_field_name='machine_value', empty_label=None,
                                  widget=forms.Select(attrs=ATTRS_FOR_FORMS))

    class Meta:
        model = Relation
        fields = ['role']
        widgets = {
            'role': forms.Select(attrs={'class': 'form-control'}),
        }


class RelationToForeignSignForm(forms.ModelForm):
    # Translators: RelationToForeignSignForm label
    sourceid = forms.CharField(label=_('Source Gloss'))
    # loan = forms.CharField(label='Loan')
    # Translators: RelationToForeignSignForm label
    other_lang = forms.CharField(label=_('Related Language'))
    # Translators: RelationToForeignSignForm label
    other_lang_gloss = forms.CharField(label=_('Gloss in Related Language'))

    class Meta:
        model = RelationToForeignSign
        fields = ['loan', 'other_lang', 'other_lang_gloss']
        widgets = {}


class MorphologyForm(forms.ModelForm):
    # Translators: MorphologyForm label
    parent_gloss_id = forms.CharField(label=_('Parent Gloss'))
    # role = forms.ChoiceField(label=_('Type'), choices=build_choice_list(
    #    'MorphologyType'), widget=forms.Select(attrs=ATTRS_FOR_FORMS))

    # Note that to_field_name has to be unique!
    role = forms.ModelChoiceField(label=_('Type'), queryset=FieldChoice.objects.filter(field='MorphologyType'),
                                  to_field_name='machine_value', empty_label=None,
                                  widget=forms.Select(attrs=ATTRS_FOR_FORMS))

    # role = forms.ChoiceField(label=_('Type'), widget=forms.Select(attrs=ATTRS_FOR_FORMS))
    # Translators: MorphologyForm label
    morpheme_id = forms.CharField(label=_('Morpheme'))

    class Meta:
        model = MorphologyDefinition
        fields = ['role']


class CSVUploadForm(forms.Form):
    file = forms.FileField()
    dataset = forms.ModelChoiceField(queryset=Dataset.objects.all(), empty_label=None)

    def clean_file(self):
        file = self.cleaned_data['file']
        if not file.name.endswith('.csv'):
            raise forms.ValidationError(_('Must be a CSV file with .csv extension.'))
        return file


class DatasetMultipleChoiceField(forms.ModelMultipleChoiceField):
    """Override the field used for the label."""
    def label_from_instance(self, obj):
        return obj.public_name


class GlossPublicSearchForm(forms.Form):
    """Public search form."""
    gloss = forms.CharField(label=_("Search gloss"), required=False,
                             widget=forms.TextInput(attrs={'placeholder': _('Search gloss')}))
    keyword = forms.CharField(label=_("Search translation equivalent"), required=False,
                             widget=forms.TextInput(attrs={'placeholder': _('Search translation equivalent')}))
    try:
        signlang_qs = SignLanguage.objects.filter(
                id__in=[x.signlanguage.id for x in Dataset.objects.filter(is_public=True)])
    except:
        signlang_qs = SignLanguage.objects.none()
    lang = forms.ModelChoiceField(
        queryset=signlang_qs,
        to_field_name="language_code_3char", empty_label=_("All sign languages"), required=False,
        label=_("Sign language"))
    dataset = DatasetMultipleChoiceField(queryset=Dataset.objects.filter(is_public=True), required=False,
                                         label=_("You can restrict your search to these lexicons"),
                                         widget=forms.CheckboxSelectMultiple())


class LexiconForm(forms.Form):
    dataset = forms.ModelChoiceField(queryset=Dataset.objects.all())<|MERGE_RESOLUTION|>--- conflicted
+++ resolved
@@ -117,14 +117,11 @@
     location = forms.ModelChoiceField(label=_('Location'), queryset=FieldChoice.objects.filter(field='location'),
                                       to_field_name='machine_value', required=False)
 
-<<<<<<< HEAD
+    age_variation = forms.ModelChoiceField(label=_('Age Variation'), queryset=FieldChoice.objects.filter(field='age_variation'),
+                                           to_field_name='machine_value', required=False)
     strong_handshape = forms.ModelChoiceField(label=_('Strong handshape'), queryset=FieldChoice.objects.filter(field='strong_handshape'),
                                               to_field_name='machine_value', required=False)
-
-=======
-    age_variation = forms.ModelChoiceField(label=_('Age Variation'), queryset=FieldChoice.objects.filter(field='age_variation'),
-                                           to_field_name='machine_value', required=False)
->>>>>>> 1a36c084
+                                              
     # These have been disabled until they are later needed
     # TODO: To enable these, uncomment them.
     """
