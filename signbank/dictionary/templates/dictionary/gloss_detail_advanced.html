--- conflicted
+++ resolved
@@ -75,15 +75,6 @@
             </table>
 
             {% if perms.dictionary.change_gloss %}
-<<<<<<< HEAD
-                <table class='table table-condensed'>
-                    {% for value,name,label,kind in morphology_fields %}
-                            <tr>
-                                <th>{{label}}</th>
-                                    <td class="edit edit_{{kind}}" id='{{name}}'>{% if kind == "check" and value %}Yes{% elif kind == "check" %}No{% else %}{% value value %}{% endif %}</td>
-                            </tr>
-                    {% endfor %}
-=======
                  <form id='add_morphologydefinition_form' method='post' action='{% url 'dictionary:add_morphologydefinition' %}'>
                     {% csrf_token %}
                     <table class='table table-condensed'>
@@ -108,7 +99,6 @@
             <td class="edit edit_{{kind}}" id='{{name}}'>{% if kind == "check" and value %}Yes{% elif kind == "check" %}No{% else %}{% value value %}{% endif %}</td>
                             </tr>
                             {% endfor %}
->>>>>>> 8c7e5db3
                 </table>
             {% endif %}
         </div>
