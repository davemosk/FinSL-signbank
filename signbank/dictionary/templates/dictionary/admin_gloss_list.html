--- conflicted
+++ resolved
@@ -136,13 +136,14 @@
                 </div>
                 <div class="col-md-6 col-sm-6 searchinput">
                        <div class="input-group">
-<<<<<<< HEAD
                            <label class="input-group-addon" for="id_usage">{{searchform.usage.label}}</label>
                            {% bootstrap_field searchform.usage show_label=False bound_css_class="not-bound" %}
-=======
+                        </div>
+                 </div>
+                 <div class="col-md-6 col-sm-6 searchinput">
+                       <div class="input-group">
                            <label class="input-group-addon" for="id_semantic_field">{{searchform.semantic_field.label}}</label>
                            {% bootstrap_field searchform.semantic_field show_label=False bound_css_class="not-bound" %}
->>>>>>> c0d10ce0
                        </div>
                 </div>
             </div>
