{% extends "baselayout.html" %}
{% load bootstrap3 %}
{% load i18n %}
{% load static %}
{# Translators: Title for sign search page #}
{% block bootstrap3_title %}{% blocktrans %}Advanced Search{% endblocktrans %} | {% endblock %}
{% block extrahead %}
<link rel="stylesheet" href="{% static 'css/jquery-ui/jquery-ui.min.css' %}">
{% endblock %}

{% block extrajs %}
<script src="{% static 'js/jquery-ui.min.js' %}"></script>
<script src="{% static 'js/video-tooltip.js' %}"></script>
<script type="text/javascript" src="{% static 'js/typeahead.bundle.min.js' %}"></script>

<script type='text/javascript'>
$(document).ready(function(){
    $('.collapsetoggle').on('click', function() {
        if ($(this).text() == 'Show') {
            $(this).text('Hide');
        } else {
            $(this).text('Show');
        }
    });
});


// http://www.javascript-coder.com/javascript-form/javascript-reset-form.phtml
function clearForm(myFormElement) {

  var elements = myFormElement.elements;

  myFormElement.reset();

  for(i=0; i<elements.length; i++) {

      field_type = elements[i].type.toLowerCase();

      switch(field_type) {

        case "text":
        case "password":
        case "textarea":
        case "hidden":

          elements[i].value = "";
          break;

        case "radio":
        case "checkbox":
            if (elements[i].checked) {
              elements[i].checked = false;
          }
          break;

        case "select-one":
        case "select-multiple":
                    elements[i].selectedIndex = -1;
          break;

        default:
          break;
      }
    }
    return(false);
}
   </script>
{% endblock %}

{% block content %}

{# Translators: admin_gloss_list header #}
<h2>{% blocktrans %}Search Glosses{% endblocktrans %}</h2>
<div id='searchformwell' class='well well-sm'>
    <form name='adminsearch' id='adminsearch'>
        <div class="container-fluid">
            <div class="row">
                <div class="col-md-2 col-sm-6 searchinput">
                    {% bootstrap_label searchform.dataset.label %}
                    {% bootstrap_field searchform.dataset show_label=False bound_css_class="not-bound" %}
                </div>
                <div class="col-md-5 col-sm-6 searchinput">
                    <div class='input-group'>
                        <label class='input-group-addon' for='id_search'>{{searchform.search.label}}</label>
                        <input id="id_search" name='search' class='form-control'
                               {% if searchform.search.value %}value='{{searchform.search.value}}' {% endif %}
                               placeholder='{% blocktrans %}Gloss, Note, Translation, contains string{% endblocktrans %}'>
                    </div>
                </div>
                <div class="col-md-5 col-sm-6 searchinput">
                    <div class='input-group'>
                        <label class='input-group-addon' for='id_idgloss'>{{searchform.gloss.label}}</label>
                        <input id="id_idgloss" name='gloss' class='form-control'
                               {% if searchform.gloss.value %}value='{{searchform.gloss.value}}' {% endif %}
                               placeholder='{% blocktrans %}Begins with string{% endblocktrans %}'>
                    </div>
                </div>
                <div class="col-md-5 col-sm-6 searchinput">
                    <div class='input-group'>
                        <label class='input-group-addon' for='id_idgloss_mi'>{{searchform.idgloss_mi.label}}</label>
                        <input id="id_idgloss_mi" name='idgloss_mi' class='form-control'
                               {% if searchform.idgloss_mi.value %}value='{{searchform.idgloss_mi.value}}' {% endif %}
                               placeholder='{% blocktrans %}Begins with string{% endblocktrans %}'>
                    </div>
                </div>
                <div class="col-md-5 col-sm-6 searchinput">
                   <div class='input-group'>
                        <label class='input-group-addon' for='id_notes'>{{searchform.notes.label}}</label>
                        <input id="id_notes" name='notes' class='form-control'
                               {% if searchform.notes.value %}value='{{searchform.notes.value}}' {% endif %}
                               placeholder='{% blocktrans %}Contains string{% endblocktrans %}'>
                   </div>
                </div>
                 <div class="col-md-5 col-sm-6 searchinput">
                    <div class='input-group'>
                        <label class='input-group-addon' for='id_keyword'>{{searchform.keyword.label}}</label>
                        {% bootstrap_field searchform.trans_lang show_label=False bound_css_class="not-bound" %}
                        <input id="id_keyword" name='keyword' class='form-control'
                               {% if searchform.keyword.value %}value='{{searchform.keyword.value}}' {% endif %}
                               placeholder='{% blocktrans %}Contains string{% endblocktrans %}'>
                    </div>
                </div>
                <div class="col-md-5 col-sm-6 searchinput searchcolor">
                        <ul class="list-group list-inline">
                          <li class="list-group-item list-group-item-success">{% bootstrap_field searchform.published show_label=False bound_css_class="not-bound" %}</li>
                          <li class="list-group-item list-group-item-warning">{% bootstrap_field searchform.hasvideo show_label=False bound_css_class="not-bound" %}</li>
                          <li class="list-group-item list-group-item-danger">{% bootstrap_field searchform.hasnovideo show_label=False bound_css_class="not-bound" %}</li>
                          <li class="list-group-item">{% bootstrap_field searchform.multiplevideos show_label=False bound_css_class="not-bound" %}</li>
                        </ul>
                </div>
                <div class="col-md-6 col-sm-6 searchinput">
                   <div class="input-group">
                       <label class="input-group-addon" for="id_tags">{{searchform.tags.label}}</label>
                       {% bootstrap_field searchform.tags show_label=False bound_css_class="not-bound" %}
                   </div>
                </div>
                <div class="col-md-6 col-sm-6 searchinput">
                       <div class="input-group">
                           <label class="input-group-addon" for="id_usage">{{searchform.usage.label}}</label>
                           {% bootstrap_field searchform.usage show_label=False bound_css_class="not-bound" %}
                        </div>
                 </div>
                 <div class="col-md-6 col-sm-6 searchinput">
                       <div class="input-group">
                           <label class="input-group-addon" for="id_semantic_field">{{searchform.semantic_field.label}}</label>
                           {% bootstrap_field searchform.semantic_field show_label=False bound_css_class="not-bound" %}
                       </div>
                </div>
                <div class="col-md-6 col-sm-6 searchinput">
                       <div class="input-group">
<<<<<<< HEAD
                           <label class="input-group-addon" for="id_relation_to_foreign_signs">{{searchform.relation_to_foreign_signs.label}}</label>
                           {% bootstrap_field searchform.relation_to_foreign_signs show_label=False bound_css_class="not-bound" %}
=======
                           <label class="input-group-addon" for="id_location">{{searchform.location.label}}</label>
                           {% bootstrap_field searchform.location show_label=False bound_css_class="not-bound" %}
>>>>>>> 38317655
                       </div>
                </div>
            </div>
        </div>
        <hr class="searchform-separator">
        <div class='btn-group'>
            <input class='btn btn-primary' type='submit' name='submit' value='{% blocktrans context "search-button" %}Search{% endblocktrans %}'>
            {% if perms.dictionary.export_csv %}
            <input class='btn btn-default' type='submit' name='format' value='{% blocktrans %}CSV{% endblocktrans %}'>
            {% endif %}
            <input class='btn btn-default' type='submit' onclick="clearForm(document.adminsearch);" value='{% blocktrans %}Reset{% endblocktrans %}'>
        </div>

        <div class='form-group' id='paginate_by'>
            {# Translators: How many results to fit per page  #}
            <label for='paginate_by'>{% blocktrans %}Results per page{% endblocktrans %}</label>
            <select class='form-control' name="paginate_by">
                <option{% if paginator.per_page == 3000 %} selected{% endif %}>3000</option>
                <option{% if paginator.per_page == 2000 %} selected{% endif %}>2000</option>
                <option{% if paginator.per_page == 1000 %} selected{% endif %}>1000</option>
                <option{% if paginator.per_page == 500 %} selected{% endif %}>500</option>
                <option{% if paginator.per_page == 100 %} selected{% endif %}>100</option>
                <option{% if paginator.per_page == 50 %} selected{% endif %}>50</option>
                <option{% if paginator.per_page == 25 %} selected{% endif %}>25</option>
                <option{% if paginator.per_page == 10 %} selected{% endif %}>10</option>
            </select>
        </div>
    </form>
</div>

{# Translators: How many matches out of possible  #}
<p>{% blocktrans %}Number of matches:{% endblocktrans %} {{ page_obj.paginator.count }}.</p>

{% if object_list %}
<nav aria-label="{% blocktrans %}Page navigation top{% endblocktrans %}">
    {% include "dictionary/paginate.html" %}
</nav>
<table class='table table-condensed'>
    <thead>
        <tr>
            <th>{% blocktrans %}Dataset{% endblocktrans %}</th>
            <th>{% blocktrans %}Gloss{% endblocktrans %} <a href="?search={{request.GET.search}}{% for key,value in request.GET.items %}{% if not key  == 'search' and not key == 'order' %}&{{ key }}={{ value }}{% endif %}{% endfor %}{% if order == 'idgloss' or request.GET.order == 'idgloss' %}&order=-idgloss{% else %}&order=idgloss{% endif %}">
                <span class="{% if request.GET.order|slice:":1" == "-" %}glyphicon glyphicon-sort-by-alphabet{% else %}glyphicon glyphicon-sort-by-alphabet-alt{% endif %}" aria-hidden="true"></span></a></th>
            <th>{% blocktrans %}Gloss in Māori{% endblocktrans %} <a href="?search={{request.GET.search}}{% for key,value in request.GET.items %}{% if not key  == 'search' and not key == 'order' %}&{{ key }}={{ value }}{% endif %}{% endfor %}{% if order == 'idgloss_mi' or request.GET.order == 'idgloss_mi' %}&order=-idgloss_mi{% else %}&order=idgloss_mi{% endif %}">
                <span class="{% if request.GET.order|slice:":1" == "-" %}glyphicon glyphicon-sort-by-alphabet{% else %}glyphicon glyphicon-sort-by-alphabet-alt{% endif %}" aria-hidden="true"></span></a></th>
            <th>{% blocktrans %}Translation equivalents{% endblocktrans %}</th>
            <th>{% blocktrans %}Notes{% endblocktrans %}</th>
            <th>{% blocktrans %}Tags{% endblocktrans %}</th>
        </tr>
    </thead>
    <tbody>
    {% for gloss in object_list %}
        {# Here we decide/change the row background colors #}
        <tr {% if gloss.published %}class="success"{% elif gloss.glossvideo_set.exists %}class="warning"{% else %}class="danger"{% endif %}>
            <td><span class="dataset-{{gloss.dataset.id}}-color label label-default">{{ gloss.dataset }}</span></td>
            {# Insert glossvideo.posterfile.url into data-thumbnail-src, if the highest priority gloss has one. #}
            <td><a href="{% url 'dictionary:admin_gloss_view' pk=gloss.pk %}"
                   data-thumbnail-src="{% if gloss.glossvideo_set.all.0.posterfile %}{{gloss.glossvideo_set.all.0.posterfile.url}}{% endif %}"
                   data-video-src="{% if gloss.glossvideo_set.all.0.videofile %}{{ gloss.glossvideo_set.all.0.videofile.url }}"
                   data-content-type="{{ gloss.glossvideo_set.all.0.get_content_type }}{% endif %}">{{ gloss.idgloss }}</a>
                {% if gloss.glossvideo_set.count > 1 %}<span class="glyphicon glyphicon-film" aria-hidden="true"
                                                             title="{% blocktrans %}Videos{% endblocktrans %}" style="margin-left:5px;"></span>
                <span class="sr-only">{% blocktrans context "sr-videos" %}Videos{% endblocktrans %}:</span> {{gloss.glossvideo_set.count}}{% endif %}</td>
            <td>{{ gloss.idgloss_mi }}</td>
            <td> {# Prefetched translations of 'language_code_2char==get_language()' for glosses #}
                {% for translation in gloss.translation_set.all %}{# Set a comma after all items except the last one #}
                    {% if forloop.last %}{{ translation.keyword }}
                    {% else %}{{ translation.keyword }},{% endif %}
                {% endfor %}
            </td>
            <td>{{ gloss.notes }}</td>
            <td>{% for tag in gloss.cached_tags %}<span class='tag'>{{ tag }}</span>{% endfor %}</td>
        </tr>
    {% endfor %}
  </tbody>
</table>
<nav aria-label="{% blocktrans %}Page navigation bottom{% endblocktrans %}">
    {% include "dictionary/paginate.html" %}
</nav>
{% endif %}

{% endblock content %}<|MERGE_RESOLUTION|>--- conflicted
+++ resolved
@@ -148,14 +148,15 @@
                 </div>
                 <div class="col-md-6 col-sm-6 searchinput">
                        <div class="input-group">
-<<<<<<< HEAD
+                           <label class="input-group-addon" for="id_location">{{searchform.location.label}}</label>
+                           {% bootstrap_field searchform.location show_label=False bound_css_class="not-bound" %}
+                       </div>
+                </div>
+                <div class="col-md-6 col-sm-6 searchinput">
+                       <div class="input-group">
                            <label class="input-group-addon" for="id_relation_to_foreign_signs">{{searchform.relation_to_foreign_signs.label}}</label>
                            {% bootstrap_field searchform.relation_to_foreign_signs show_label=False bound_css_class="not-bound" %}
-=======
-                           <label class="input-group-addon" for="id_location">{{searchform.location.label}}</label>
-                           {% bootstrap_field searchform.location show_label=False bound_css_class="not-bound" %}
->>>>>>> 38317655
-                       </div>
+                        </div>
                 </div>
             </div>
         </div>
