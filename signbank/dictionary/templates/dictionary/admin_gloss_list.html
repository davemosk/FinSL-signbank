{% extends "baselayout.html" %}
{% load bootstrap3 %}
{% load i18n %}
{% load static %}
{# Translators: Title for sign search page #}
{% block bootstrap3_title %}{% blocktrans %}Advanced Search{% endblocktrans %} | {% endblock %}
{% block extrahead %}
<link rel="stylesheet" href="{% static 'css/jquery-ui/jquery-ui.min.css' %}">
{% endblock %}

{% block extrajs %}
<script src="{% static 'js/jquery-ui.min.js' %}"></script>
<script src="{% static 'js/video-tooltip.js' %}"></script>
<script type="text/javascript" src="{% static 'js/typeahead.bundle.min.js' %}"></script>

<script type='text/javascript'>
$(document).ready(function(){
    $('.collapsetoggle').on('click', function() {
        if ($(this).text() == 'Show') {
            $(this).text('Hide');
        } else {
            $(this).text('Show');
        }
    });
});


// http://www.javascript-coder.com/javascript-form/javascript-reset-form.phtml
function clearForm(myFormElement) {

  var elements = myFormElement.elements;

  myFormElement.reset();

  for(i=0; i<elements.length; i++) {

      field_type = elements[i].type.toLowerCase();

      switch(field_type) {

        case "text":
        case "password":
        case "textarea":
        case "hidden":

          elements[i].value = "";
          break;

        case "radio":
        case "checkbox":
            if (elements[i].checked) {
              elements[i].checked = false;
          }
          break;

        case "select-one":
        case "select-multiple":
                    elements[i].selectedIndex = -1;
          break;

        default:
          break;
      }
    }
    return(false);
}
   </script>
{% endblock %}

{% block content %}

{# Translators: admin_gloss_list header #}
<h2>{% blocktrans %}Search Glosses{% endblocktrans %}</h2>
<div id='searchformwell' class='well well-sm'>
    <form name='adminsearch' id='adminsearch'>
        <div class="container-fluid">
            <div class="row">
                <div class="col-md-2 col-sm-6 searchinput">
                    {% bootstrap_label searchform.dataset.label %}
                    {% bootstrap_field searchform.dataset show_label=False bound_css_class="not-bound" %}
                </div>
                <div class="col-md-5 col-sm-6 searchinput">
                    <div class='input-group'>
                        <label class='input-group-addon' for='id_search'>{{searchform.search.label}}</label>
                        <input id="id_search" name='search' class='form-control'
                               {% if searchform.search.value %}value='{{searchform.search.value}}' {% endif %}
                               placeholder='{% blocktrans %}Gloss, Note, Translation, contains string{% endblocktrans %}'>
                    </div>
                </div>
                <div class="col-md-5 col-sm-6 searchinput">
                    <div class='input-group'>
                        <label class='input-group-addon' for='id_idgloss'>{{searchform.gloss.label}}</label>
                        <input id="id_idgloss" name='gloss' class='form-control'
                               {% if searchform.gloss.value %}value='{{searchform.gloss.value}}' {% endif %}
                               placeholder='{% blocktrans %}Begins with string{% endblocktrans %}'>
                    </div>
                </div>
                <div class="col-md-5 col-sm-6 searchinput">
                    <div class='input-group'>
                        <label class='input-group-addon' for='id_idgloss_mi'>{{searchform.idgloss_mi.label}}</label>
                        <input id="id_idgloss_mi" name='idgloss_mi' class='form-control'
                               {% if searchform.idgloss_mi.value %}value='{{searchform.idgloss_mi.value}}' {% endif %}
                               placeholder='{% blocktrans %}Begins with string{% endblocktrans %}'>
                    </div>
                </div>
                <div class="col-md-5 col-sm-6 searchinput">
                   <div class='input-group'>
                        <label class='input-group-addon' for='id_notes'>{{searchform.notes.label}}</label>
                        <input id="id_notes" name='notes' class='form-control'
                               {% if searchform.notes.value %}value='{{searchform.notes.value}}' {% endif %}
                               placeholder='{% blocktrans %}Contains string{% endblocktrans %}'>
                   </div>
                </div>
                 <div class="col-md-5 col-sm-6 searchinput">
                    <div class='input-group'>
                        <label class='input-group-addon' for='id_keyword'>{{searchform.keyword.label}}</label>
                        {% bootstrap_field searchform.trans_lang show_label=False bound_css_class="not-bound" %}
                        <input id="id_keyword" name='keyword' class='form-control'
                               {% if searchform.keyword.value %}value='{{searchform.keyword.value}}' {% endif %}
                               placeholder='{% blocktrans %}Contains string{% endblocktrans %}'>
                    </div>
                </div>
                <div class="col-md-5 col-sm-6 searchinput searchcolor">
                        <ul class="list-group list-inline">
                          <li class="list-group-item list-group-item-success">{% bootstrap_field searchform.published show_label=False bound_css_class="not-bound" %}</li>
                          <li class="list-group-item list-group-item-warning">{% bootstrap_field searchform.hasvideo show_label=False bound_css_class="not-bound" %}</li>
                          <li class="list-group-item list-group-item-danger">{% bootstrap_field searchform.hasnovideo show_label=False bound_css_class="not-bound" %}</li>
                          <li class="list-group-item">{% bootstrap_field searchform.multiplevideos show_label=False bound_css_class="not-bound" %}</li>
                        </ul>
                </div>
                <div class="col-md-6 col-sm-6 searchinput">
                   <div class="input-group">
                       <label class="input-group-addon" for="id_tags">{{searchform.tags.label}}</label>
                       {% bootstrap_field searchform.tags show_label=False bound_css_class="not-bound" %}
                   </div>
                </div>
<<<<<<< HEAD
                <div class="col-md-6 col-sm-6 searchinput">
                    <div class="input-group">
                        <label class="input-group-addon" for="id_signlanguage">{{searchform.signlanguage.label}}</label>
                        {% bootstrap_field searchform.signlanguage show_label=False bound_css_class="not-bound" %}
                    </div>
                </div>
                <div class="col-md-6 col-sm-6 searchinput">
                       <div class="input-group">
                           <label class="input-group-addon" for="id_usage">{{searchform.usage.label}}</label>
                           {% bootstrap_field searchform.usage show_label=False bound_css_class="not-bound" %}
                       </div>
                </div>
=======
>>>>>>> 898f8494
            </div>
        </div>
        <hr class="searchform-separator">
        <div class='btn-group'>
            <input class='btn btn-primary' type='submit' name='submit' value='{% blocktrans context "search-button" %}Search{% endblocktrans %}'>
            {% if perms.dictionary.export_csv %}
            <input class='btn btn-default' type='submit' name='format' value='{% blocktrans %}CSV{% endblocktrans %}'>
            {% endif %}
            <input class='btn btn-default' type='submit' onclick="clearForm(document.adminsearch);" value='{% blocktrans %}Reset{% endblocktrans %}'>
        </div>

        <div class='form-group' id='paginate_by'>
            {# Translators: How many results to fit per page  #}
            <label for='paginate_by'>{% blocktrans %}Results per page{% endblocktrans %}</label>
            <select class='form-control' name="paginate_by">
                <option{% if paginator.per_page == 3000 %} selected{% endif %}>3000</option>
                <option{% if paginator.per_page == 2000 %} selected{% endif %}>2000</option>
                <option{% if paginator.per_page == 1000 %} selected{% endif %}>1000</option>
                <option{% if paginator.per_page == 500 %} selected{% endif %}>500</option>
                <option{% if paginator.per_page == 100 %} selected{% endif %}>100</option>
                <option{% if paginator.per_page == 50 %} selected{% endif %}>50</option>
                <option{% if paginator.per_page == 25 %} selected{% endif %}>25</option>
                <option{% if paginator.per_page == 10 %} selected{% endif %}>10</option>
            </select>
        </div>
    </form>
</div>

{# Translators: How many matches out of possible  #}
<p>{% blocktrans %}Number of matches:{% endblocktrans %} {{ page_obj.paginator.count }}.</p>

{% if object_list %}
<nav aria-label="{% blocktrans %}Page navigation top{% endblocktrans %}">
    {% include "dictionary/paginate.html" %}
</nav>
<table class='table table-condensed'>
    <thead>
        <tr>
            <th>{% blocktrans %}Dataset{% endblocktrans %}</th>
            <th>{% blocktrans %}Gloss{% endblocktrans %} <a href="?search={{request.GET.search}}{% for key,value in request.GET.items %}{% if not key  == 'search' and not key == 'order' %}&{{ key }}={{ value }}{% endif %}{% endfor %}{% if order == 'idgloss' or request.GET.order == 'idgloss' %}&order=-idgloss{% else %}&order=idgloss{% endif %}">
                <span class="{% if request.GET.order|slice:":1" == "-" %}glyphicon glyphicon-sort-by-alphabet{% else %}glyphicon glyphicon-sort-by-alphabet-alt{% endif %}" aria-hidden="true"></span></a></th>
            <th>{% blocktrans %}Gloss in Māori{% endblocktrans %} <a href="?search={{request.GET.search}}{% for key,value in request.GET.items %}{% if not key  == 'search' and not key == 'order' %}&{{ key }}={{ value }}{% endif %}{% endfor %}{% if order == 'idgloss_mi' or request.GET.order == 'idgloss_mi' %}&order=-idgloss_mi{% else %}&order=idgloss_mi{% endif %}">
                <span class="{% if request.GET.order|slice:":1" == "-" %}glyphicon glyphicon-sort-by-alphabet{% else %}glyphicon glyphicon-sort-by-alphabet-alt{% endif %}" aria-hidden="true"></span></a></th>
            <th>{% blocktrans %}Translation equivalents{% endblocktrans %}</th>
            <th>{% blocktrans %}Notes{% endblocktrans %}</th>
            <th>{% blocktrans %}Tags{% endblocktrans %}</th>
        </tr>
    </thead>
    <tbody>
    {% for gloss in object_list %}
        {# Here we decide/change the row background colors #}
        <tr {% if gloss.published %}class="success"{% elif gloss.glossvideo_set.exists %}class="warning"{% else %}class="danger"{% endif %}>
            <td><span class="dataset-{{gloss.dataset.id}}-color label label-default">{{ gloss.dataset }}</span></td>
            {# Insert glossvideo.posterfile.url into data-thumbnail-src, if the highest priority gloss has one. #}
            <td><a href="{% url 'dictionary:admin_gloss_view' pk=gloss.pk %}"
                   data-thumbnail-src="{% if gloss.glossvideo_set.all.0.posterfile %}{{gloss.glossvideo_set.all.0.posterfile.url}}{% endif %}"
                   data-video-src="{% if gloss.glossvideo_set.all.0.videofile %}{{ gloss.glossvideo_set.all.0.videofile.url }}"
                   data-content-type="{{ gloss.glossvideo_set.all.0.get_content_type }}{% endif %}">{{ gloss.idgloss }}</a>
                {% if gloss.glossvideo_set.count > 1 %}<span class="glyphicon glyphicon-film" aria-hidden="true"
                                                             title="{% blocktrans %}Videos{% endblocktrans %}" style="margin-left:5px;"></span>
                <span class="sr-only">{% blocktrans context "sr-videos" %}Videos{% endblocktrans %}:</span> {{gloss.glossvideo_set.count}}{% endif %}</td>
            <td>{{ gloss.idgloss_mi }}</td>
            <td> {# Prefetched translations of 'language_code_2char==get_language()' for glosses #}
                {% for translation in gloss.translation_set.all %}{# Set a comma after all items except the last one #}
                    {% if forloop.last %}{{ translation.keyword }}
                    {% else %}{{ translation.keyword }},{% endif %}
                {% endfor %}
            </td>
            <td>{{ gloss.notes }}</td>
            <td>{% for tag in gloss.cached_tags %}<span class='tag'>{{ tag }}</span>{% endfor %}</td>
        </tr>
    {% endfor %}
  </tbody>
</table>
<nav aria-label="{% blocktrans %}Page navigation bottom{% endblocktrans %}">
    {% include "dictionary/paginate.html" %}
</nav>
{% endif %}

{% endblock content %}<|MERGE_RESOLUTION|>--- conflicted
+++ resolved
@@ -134,21 +134,12 @@
                        {% bootstrap_field searchform.tags show_label=False bound_css_class="not-bound" %}
                    </div>
                 </div>
-<<<<<<< HEAD
-                <div class="col-md-6 col-sm-6 searchinput">
-                    <div class="input-group">
-                        <label class="input-group-addon" for="id_signlanguage">{{searchform.signlanguage.label}}</label>
-                        {% bootstrap_field searchform.signlanguage show_label=False bound_css_class="not-bound" %}
-                    </div>
-                </div>
                 <div class="col-md-6 col-sm-6 searchinput">
                        <div class="input-group">
                            <label class="input-group-addon" for="id_usage">{{searchform.usage.label}}</label>
                            {% bootstrap_field searchform.usage show_label=False bound_css_class="not-bound" %}
                        </div>
                 </div>
-=======
->>>>>>> 898f8494
             </div>
         </div>
         <hr class="searchform-separator">
