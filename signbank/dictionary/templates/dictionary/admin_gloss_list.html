--- conflicted
+++ resolved
@@ -154,21 +154,22 @@
                 </div>
                 <div class="col-md-6 col-sm-6 searchinput">
                        <div class="input-group">
-<<<<<<< HEAD
-                           <label class="input-group-addon" for="id_strong_handshape">{{searchform.strong_handshape.label}}</label>
-                           {% bootstrap_field searchform.strong_handshape show_label=False bound_css_class="not-bound" %}
-=======
+                       <label class="input-group-addon" for="id_relation_to_foreign_signs">{{searchform.relation_to_foreign_signs.label}}</label>
+                           {% bootstrap_field searchform.relation_to_foreign_signs show_label=False bound_css_class="not-bound" %}
+                       </div>
+                </div>
+                <div class="col-md-6 col-sm-6 searchinput">
+                       <div class="input-group">
+                           <label class="input-group-addon" for="id_age_variation">{{searchform.age_variation.label}}</label>
+                           {% bootstrap_field searchform.age_variation show_label=False bound_css_class="not-bound" %}
+                       </div>
+                </div>
+                <div class="col-md-6 col-sm-6 searchinput">
+                       <div class="input-group">
                            <label class="input-group-addon" for="id_relation_to_foreign_signs">{{searchform.relation_to_foreign_signs.label}}</label>
                            {% bootstrap_field searchform.relation_to_foreign_signs show_label=False bound_css_class="not-bound" %}
                        </div>
-                </div>
-                <div class="col-md-6 col-sm-6 searchinput">
-                       <div class="input-group">
-                           <label class="input-group-addon" for="id_age_variation">{{searchform.age_variation.label}}</label>
-                           {% bootstrap_field searchform.age_variation show_label=False bound_css_class="not-bound" %}
->>>>>>> 1a36c084
-                       </div>
-                </div>
+                </div>     
             </div>
         </div>
         <hr class="searchform-separator">
