"""Models for the NGT database.

These are refactored from the original database to 
normalise the data and hopefully make it more
manageable.  

"""

from django.db.models import Q
from django.db import models, OperationalError
from django.conf import settings
from django.http import Http404
import tagging

import sys
import os
import json
from collections import OrderedDict
from django.utils.translation import ugettext_lazy as _

# from signbank.video.models import GlossVideo

# from models_legacy import Sign


class Translation(models.Model):
    """A Dutch translation of NGT signs"""

    gloss = models.ForeignKey("Gloss")
    translation = models.ForeignKey("Keyword")
    index = models.IntegerField("Index")

    def __unicode__(self):
        return self.gloss.idgloss + '-' + self.translation.text

    def get_absolute_url(self):
        """Return a URL for a view of this translation."""

        alltrans = self.translation.translation_set.all()
        idx = 0
        for tr in alltrans:
            if tr == self:
                return "/dictionary/words/" + str(self.translation) + "-" + str(idx + 1) + ".html"

            idx += 1
        return "/dictionary/"

    class Meta:
        ordering = ['gloss', 'index']

    class Admin:
        list_display = ['gloss', 'translation']
        search_fields = ['gloss__idgloss']


class Keyword(models.Model):
    """A Dutch keyword that is a possible translation equivalent of a sign"""

    def __unicode__(self):
        return self.text

    text = models.CharField(max_length=100, unique=True)

    def inWeb(self):
        """Return True if some gloss associated with this
        keyword is in the web version of the dictionary"""

        return len(self.translation_set.filter(gloss__inWeb__exact=True)) != 0

    class Meta:
        ordering = ['text']

    class Admin:
        search_fields = ['text']

    def match_request(self, request, n):
        """Find the translation matching a keyword request given an index 'n'
        response depends on login status
        Returns a tuple (translation, count) where count is the total number
        of matches."""

        if request.user.has_perm('dictionary.search_gloss'):
            alltrans = self.translation_set.all()
        else:
            alltrans = self.translation_set.filter(gloss__inWeb__exact=True)

        # remove crude signs for non-authenticated users if ANON_SAFE_SEARCH is
        # on
        try:
            crudetag = tagging.models.Tag.objects.get(name='lexis:crude')
        except:
            crudetag = None

        safe = (not request.user.is_authenticated()
                ) and settings.ANON_SAFE_SEARCH
        if safe and crudetag:
            alltrans = [
                tr for tr in alltrans if not crudetag in tagging.models.Tag.objects.get_for_object(tr.gloss)]

        # if there are no translations, generate a 404
        if len(alltrans) == 0:
            raise Http404

        # take the nth translation if n is in range
        # otherwise take the last
        if n - 1 < len(alltrans):
            trans = alltrans[n - 1]
        else:
            trans = alltrans[len(alltrans) - 1]

        return (trans, len(alltrans))


DEFN_ROLE_CHOICES = (
    # Translators: DEFN_ROLE_CHOICES
    ('note', _('Note')),
    # Translators: DEFN_ROLE_CHOICES
    ('privatenote', _('Private Note')),
    # Translators: DEFN_ROLE_CHOICES
    ('phon', _('Phonology')),
    # Translators: DEFN_ROLE_CHOICES
    ('todo', _('To Do')),
    # Translators: DEFN_ROLE_CHOICES
    ('sugg', _('Suggestion for other gloss')),
)


class Definition(models.Model):
    """An English text associated with a gloss. It's called a note in the web interface"""

    def __unicode__(self):
        return str(self.gloss) + "/" + self.role

    gloss = models.ForeignKey("Gloss")
    text = models.TextField()
    role = models.CharField("Type", max_length=20, choices=DEFN_ROLE_CHOICES)
    count = models.IntegerField()
    published = models.BooleanField(default=True)

    class Meta:
        ordering = ['gloss', 'role', 'count']

    class Admin:
        list_display = ['gloss', 'role', 'count', 'text']
        list_filter = ['role']
        search_fields = ['gloss__idgloss']


class Language(models.Model):
    """A sign language name"""

    class Meta:
        ordering = ['name']

    name = models.CharField(max_length=20)
    description = models.TextField()

    def __unicode__(self):
        return self.name


class Dialect(models.Model):
    """A dialect name - a regional dialect of a given Language"""

    class Meta:
        ordering = ['language', 'name']

    language = models.ForeignKey(Language)
    name = models.CharField(max_length=20)
    description = models.TextField()

    def __unicode__(self):
        return self.language.name + "/" + self.name


class RelationToForeignSign(models.Model):
    """Defines a relationship to another sign in another language (often a loan)"""

    def __unicode__(self):
        return str(self.gloss) + "/" + self.other_lang + ',' + self.other_lang_gloss

    gloss = models.ForeignKey("Gloss")
    # Translators: RelationToForeignSign field verbose name
    loan = models.BooleanField(_("Loan Sign"), default=False)
    # Translators: RelationToForeignSign field verbose name
    other_lang = models.CharField(_("Related Language"), max_length=20)
    # Translators: RelationToForeignSign field verbose name
    other_lang_gloss = models.CharField(
        _("Gloss in related language"), max_length=50)

    class Meta:
        ordering = ['gloss', 'loan', 'other_lang', 'other_lang_gloss']

    class Admin:
        list_display = ['gloss', 'loan', 'other_lang', 'other_lang_gloss']
        list_filter = ['other_lang']
        search_fields = ['gloss__idgloss']


handednessChoices = (('0', 'No Value Set'),
                     ('1', 'N/A'),
                     ('2', '1'),
                     ('3', '2'),
                     ('4', '2a'),
                     ('5', '2s'),
                     ('6', 'X'))

handshapeChoices = (('0', 'No Value Set'),
                    ('1', 'N/A'),
                    ('2', 'J + beak2'),
                    ('3', '5'),
                    ('4', 'Money'),
                    ('5', 'V'),
                    ('6', 'B'),
                    ('7', 'Y'),
                    ('8', 'S'),
                    ('9', 'L'),
                    ('10', 'Baby-c'),
                    ('11', 'B-relaxed'),
                    ('12', 'C-spread'),
                    ('13', 'B-curved'),
                    ('14', 'N'),
                    ('15', '1'),
                    ('16', 'W'),
                    ('17', 'Beak2'),
                    ('18', 'Q'),
                    ('19', '5r'),
                    ('20', 'V-curved'),
                    ('21', '1-curved'),
                    ('22', 'Beak'),
                    ('23', 'Beak2-spread'),
                    ('24', 'A'),
                    ('25', 'I'),
                    ('26', 'B-bent'),
                    ('27', 'C'),
                    ('28', 'T'),
                    ('29', 'Baby-beak'),
                    ('30', '5m'),
                    ('31', 'Shower'),
                    ('32', 'O'),
                    ('33', 'Flexed arm'),
                    ('34', 'D'),
                    ('35', '4'),
                    ('36', 'M + v'),
                    ('37', '3'),
                    ('38', 'Baby-o'),
                    ('39', 'F'),
                    ('40', 'M'),
                    ('41', 'Flower'),
                    ('42', 'K'),
                    ('43', '5mx'),
                    ('44', 'B + s'),
                    ('45', 'Asl-t'),
                    ('46', 'O2'),
                    ('47', 'R'),
                    ('48', '9'),
                    ('49', '5rx'),
                    ('50', 'Beak, pinkie extended'),
                    ('51', 'S + w'),
                    ('52', 'L2'),
                    ('53', 'L-curved'),
                    ('54', 'W-curved'),
                    ('55', 'Q5'),
                    ('56', 'E'),
                    ('57', 'T + l'),
                    ('58', 'N + e'),
                    ('59', 'Horns'),
                    ('60', 'P'),
                    ('61', 'C-spread, index extended'),
                    ('62', 'Baby-c'),
                    ('63', 'Money-open'),
                    ('64', 'Beak, index extended'),
                    ('65', '5px'),
                    ('66', 'Y mrp-bent'),
                    ('67', 'Mrp-bent'),
                    ('68', 'Mrp-curved'),
                    ('69', 'O3'),
                    ('70', 'T + v'),
                    ('71', 'V + o'),
                    ('72', 'C, extended index'),
                    ('73', '5 + v'),
                    ('74', 'A-curved'),
                    ('75', 'C-spread-2'),
                    ('76', 'J + l'),
                    ('77', 'J + n'),
                    ('78', 'L + mrp bent'),
                    ('79', 'O + k'),
                    ('80', 'Middle finger'),
                    ('81', '1 + m'),
                    ('82', 'S + i'))

locationChoices = (('0', 'No Value Set'),
                   ('1', 'N/A'),
                   ('2', 'Neutral space > head'),
                   ('3', 'Neutral space'),
                   ('4', 'Shoulder'),
                   ('5', 'Weak hand'),
                   ('6', 'Weak hand > arm'),
                   ('7', 'Forehead'),
                   ('8', 'Chest'),
                   ('9', 'Neck'),
                   ('10', 'Head'),
                   ('11', 'Weak hand: back'),
                   ('12', 'Chin'),
                   ('13', 'Ring finger'),
                   ('14', 'Forehead, belly'),
                   ('15', 'Eye'),
                   ('16', 'Cheekbone'),
                   ('17', 'Face'),
                   ('18', 'Ear'),
                   ('19', 'Mouth'),
                   ('20', 'Low in neutral space'),
                   ('21', 'Arm'),
                   ('22', 'Nose'),
                   ('23', 'Cheek'),
                   ('24', 'Heup'),
                   ('25', 'Body'),
                   ('26', 'Belly'),
                   ('27', 'Tongue'),
                   ('28', 'Chin > neutral space'),
                   ('29', 'Locative'),
                   ('30', 'Head ipsi'),
                   ('31', 'Forehead > chin'),
                   ('32', 'Head > shoulder'),
                   ('33', 'Chin > weak hand'),
                   ('34', 'Forehead > chest'),
                   ('35', 'Borst contra'),
                   ('36', 'Weak hand: palm'),
                   ('37', 'Back of head'),
                   ('38', 'Above head'),
                   ('39', 'Next to trunk'),
                   ('40', 'Under chin'),
                   ('41', 'Head > weak hand'),
                   ('42', 'Borst ipsi'),
                   ('43', 'Temple'),
                   ('44', 'Upper leg'),
                   ('45', 'Leg'),
                   ('46', 'Mouth ipsi'),
                   ('47', 'High in neutral space'),
                   ('48', 'Mouth > chest'),
                   ('49', 'Chin ipsi'),
                   ('50', 'Wrist'),
                   ('51', 'Lip'),
                   ('52', 'Neck > chest'),
                   ('53', 'Cheek + chin'),
                   ('54', 'Upper arm'),
                   ('55', 'Shoulder contra'),
                   ('56', 'Forehead > weak hand'),
                   ('57', 'Neck ipsi'),
                   ('58', 'Mouth > weak hand'),
                   ('59', 'Weak hand: thumb side'),
                   ('60', 'Between thumb and index finger'),
                   ('61', 'Neutral space: high'),
                   ('62', 'Chin contra'),
                   ('63', 'Upper lip'),
                   ('64', 'Forehead contra'),
                   ('65', 'Side of upper body'),
                   ('66', 'Weak hand: tips'),
                   ('67', 'Mouth + chin'),
                   ('68', 'Side of head'),
                   ('69', 'Head > neutral space'),
                   ('70', 'Chin > chest'),
                   ('71', 'Face + head'),
                   ('72', 'Cheek contra'),
                   ('73', 'Belly ipsi'),
                   ('74', 'Chest contra'),
                   ('75', 'Neck contra'),
                   ('76', 'Back of the head'),
                   ('77', 'Elbow'),
                   ('78', 'Temple > chest'),
                   ('79', 'Thumb'),
                   ('80', 'Middle finger'),
                   ('81', 'Pinkie'),
                   ('82', 'Index finger'),
                   ('83', 'Back'),
                   ('84', 'Ear > cheek'),
                   ('85', 'Knee'),
                   ('86', 'Shoulder contra > shoulder ipsi'),
                   ('87', 'Mouth + cheek'))

# these are values for prim2ndloc fin2ndloc introduced for BSL, the names
# might change
BSLsecondLocationChoices = (
    ('notset', 'No Value Set'),
    ('0', 'N/A'),
    ('back', 'Back'),
    ('palm', 'Palm'),
    ('radial', 'Radial'),
    ('ulnar', 'Ulnar'),
    ('fingertip(s)', 'Fingertips'),
    ('root', 'Root')
)

palmOrientationChoices = (
    ('notset', 'No Value Set'),
    ('prone', 'Prone'),
    ('neutral', 'Neutral'),
    ('supine', 'Supine'),
    ('0', 'N/A'),
)

relOrientationChoices = (
    ('notset', 'No Value Set'),
    ('palm', 'Palm'),
    ('back', 'Back'),
    ('root', 'Root'),
    ('radial', 'Radial'),
    ('ulnar', 'Ulnar'),
    ('fingertip(s)', 'Fingertips'),
    ('0', 'N/A'),
)

relatArticChoices = (
    ("0", 'No Value Set'),
    ("1", 'N/A'),
    ("2", 'One hand behind the other'),
    ("3", 'One hand above the other'),
    ("4", 'Hands move around each other'),
    ("5", 'Strong hand passes through weak hand'),
    ("6", 'One hand after the other'),
    ("7", 'One hand on top of the other'),
    ("8", 'Around the weak hand'),
    ("9", 'Strong hand moves through weak hand'),
    ("10", 'Fingers interwoven'),
    ("11", 'Weak hand within strong hand'),
    ("12", 'Hands rotate around each other'),
    ("13", 'Fingertips touching'),
    ("14", 'Passing under the weak hand'),
    ("15", 'Passing above the wrist'),
    ("16", 'Passing over the weak hand'),
    ("17", 'Strong hand behind weak hand'),
    ("18", 'Strong hand around weak hand'),
    ("19", 'Hands interlocked between thumb and index'),
    ("20", 'Hands cross'),
    ("21", 'Hands overlap'),
    ("22", 'Hand appears behind weak hand'),
    ("23", 'Strong hand under weak hand'),
    ("24", 'One hand above or beside the other'),
    ("25", 'Hands start crossed'),
    ("26", 'Hands move in tandem'),
    ("27", 'Interlocked'),
    ("28", 'One hand a bit higher'),
    ("29", 'Strong hand hangs across weak hand'),
    ("30", 'Strong hand moves over tips of weak hand'),
    ("31", 'Fingers interlocked'),
    ("32", 'Weak hand around thumb'),
    ("33", 'Movement mirrored'),
    ("34", 'Hands rotate around each other, then contacting movement'),
    ("35", 'Thumbs rotate about each other'),
    ("36", 'Hands rotate in the same direction'),
    ("37", 'Crossed'),
    ("38", 'Below the weak hand'),
)

absOriPalmChoices = (
    ('0', 'No Value Set'),
    ('1', 'N/A'),
    ('2', 'Downwards'),
    ('3', 'Towards each other'),
    ('4', 'Backwards'),
    ('5', 'Upwards'),
    ('6', 'Inwards'),
    ('7', 'Forwards'),
    ('8', 'Backwards > forwards'),
    ('9', 'Inwards, forwards'),
    ('10', 'Forwards, sidewards'),
    ('11', 'Downwards, sidewards'),
    ('12', 'Variable'),
    ('13', 'Outwards'),
    ('14', 'Backs towards each other'),
    ('15', 'Inwards > backwards'),
    ('16', 'Sidewards'),
    ('17', 'Forwards, downwards'),
)

absOriFingChoices = (
    ('0', 'No Value Set'),
    ('1', 'N/A'),
    ('2', 'Inwards'),
    ('3', 'Downwards'),
    ('4', 'Upwards'),
    ('5', 'Upwards, forwards'),
    ('6', 'Forwards'),
    ('7', 'Backwards'),
    ('8', 'Towards location'),
    ('9', 'Inwards, upwards'),
    ('10', 'Back/palm'),
    ('11', 'Towards each other'),
    ('12', 'Neutral'),
    ('13', 'Forwards > inwards'),
    ('14', 'Towards weak hand'),
)

relOriMovChoices = (
    ('0', 'No Value Set'),
    ('1', 'N/A'),
    ('2', 'Pinkie'),
    ('3', 'Palm'),
    ('4', 'Tips'),
    ('5', 'Thumb'),
    ('6', 'Basis'),
    ('7', 'Back'),
    ('8', 'Thumb/pinkie'),
    ('9', 'Variable'),
    ('10', 'Basis + palm'),
    ('11', 'Basis + basis'),
    ('12', 'Pinkie + back'),
    ('13', 'Palm > basis'),
    ('14', 'Palm > back'),
    ('15', 'Back > palm'),
    ('16', 'Basis, pinkie'),
    ('17', 'Pinkie > palm'),
    ('18', 'Basis > pinkie'),
    ('19', 'Pinkie > palm > thumb'),
    ('20', 'Back > basis'),
    ('21', 'Thumb > pinkie'),
)

relOriLocChoices = (
    ('0', 'No Value Set'),
    ('1', 'N/A'),
    ('2', 'Pinkie/thumb'),
)

handChChoices = (
    ("0", 'No Value Set'),
    ("1", 'N/A'),
    ("2", '+ closing'),
    ("3", 'Closing, opening'),
    ("4", 'Closing a little'),
    ("5", 'Opening'),
    ("6", 'Closing'),
    ("7", 'Bending'),
    ("8", 'Curving'),
    ("9", 'Wiggle'),
    ("10", 'Unspreading'),
    ("11", 'Extension'),
    ("12", '>5'),
    ("13", 'Partly closing'),
    ("14", 'Closing one by one'),
    ("15", '>s'),
    ("16", '>b'),
    ("17", '>a'),
    ("18", '>1'),
    ("19", 'Wiggle, closing'),
    ("20", 'Thumb rubs finger'),
    ("21", 'Spreading'),
    ("22", '>i'),
    ("23", '>l'),
    ("24", '>5m'),
    ("25", 'Thumb rubs fingers'),
    ("26", 'Thumb curving'),
    ("27", 'Thumbfold'),
    ("28", 'Finger rubs thumb'),
    ("29", '>o'),
    ("30", '>t'),
    ("31", 'Extension one by one'),
)

movShapeChoices = (
    ("0", 'No Value Set'),
    ("1", 'N/A'),
    ("2", 'Circle sagittal > straight'),
    ("3", 'Rotation > straight'),
    ("4", 'Arc'),
    ("5", 'Rotation'),
    ("6", 'Straight'),
    ("7", 'Flexion'),
    ("8", 'Circle sagittal'),
    ("9", 'Arc horizontal'),
    ("10", 'Arc up'),
    ("11", 'Question mark'),
    ("12", 'Zigzag'),
    ("13", 'Arc outside'),
    ("14", 'Circle horizontal'),
    ("15", 'Extension'),
    ("16", 'Abduction'),
    ("17", 'Straight > abduction'),
    ("18", 'Z-shape'),
    ("19", 'Straight + straight'),
    ("20", 'Arc > straight'),
    ("21", 'Parallel arc > straight'),
    ("22", 'Zigzag > straight'),
    ("23", 'Arc down'),
    ("24", 'Arc + rotation'),
    ("25", 'Arc + flexion'),
    ("26", 'Circle parallel'),
    ("27", 'Arc front'),
    ("28", 'Circle horizontal small'),
    ("29", 'Arc back'),
    ("30", 'Waving'),
    ("31", 'Straight, rotation'),
    ("32", 'Circle parallel + straight'),
    ("33", 'Down'),
    ("34", 'Thumb rotation'),
    ("35", 'Circle sagittal small'),
    ("36", 'Heart-shape'),
    ("37", 'Circle'),
    ("38", 'Cross'),
    ("39", 'Supination'),
    ("40", 'Pronation'),
    ("41", 'M-shape'),
    ("42", 'Circle sagittal big'),
    ("43", 'Circle parallel small'),
)

movDirChoices = (
    ("0", 'No Value Set'),
    ("1", 'N/A'),
    ("2", '+ forward'),
    ("3", '> downwards'),
    ("4", '> forwards'),
    ("5", 'Backwards'),
    ("6", 'Backwards > downwards'),
    ("7", 'Directional'),
    ("8", 'Downwards'),
    ("9", 'Downwards + inwards'),
    ("10", 'Downwards + outwards'),
    ("11", 'Downwards > inwards'),
    ("12", 'Downwards > outwards'),
    ("13", 'Downwards > outwards, downwards'),
    ("14", 'Downwards, inwards'),
    ("15", 'Forward'),
    ("16", 'Forwards'),
    ("17", 'Forwards > downwards'),
    ("18", 'Forwards > inwards'),
    ("19", 'Forwards > sidewards > forwards'),
    ("20", 'Forwards-backwards'),
    ("21", 'Forwards, downwards'),
    ("22", 'Forwards, inwards'),
    ("23", 'Forwards, outwards'),
    ("24", 'Forwards, upwards'),
    ("25", 'Hands approach vertically'),
    ("26", 'Inwards'),
    ("27", 'Inwards > forwards'),
    ("28", 'Inwards, downwards'),
    ("29", 'Inwards, forwards'),
    ("30", 'Inwards, upwards'),
    ("31", 'No movement'),
    ("32", 'Upwards'),
    ("33", 'Upwards > downwards'),
    ("34", 'Up and down'),
    ("35", 'Upwards, inwards'),
    ("36", 'Upwards, outwards'),
    ("37", 'Upwards, forwards'),
    ("38", 'Outwards'),
    ("39", 'Outwards > downwards'),
    ("40", 'Outwards > downwards > inwards'),
    ("41", 'Outwards > upwards'),
    ("42", 'Outwards, downwards > downwards'),
    ("43", 'Outwards, forwards'),
    ("44", 'Outwards, upwards'),
    ("45", 'Rotation'),
    ("46", 'To and fro'),
    ("47", 'To and fro, forwards-backwards'),
    ("48", 'Upwards/downwards'),
    ("49", 'Variable'),
)

movManChoices = (
    ("0", 'No Value Set'),
    ("1", 'N/A'),
    ("2", 'Short'),
    ("3", 'Strong'),
    ("4", 'Slow'),
    ("5", 'Large, powerful'),
    ("6", 'Long'),
    ("7", 'Relaxed'),
    ("8", 'Trill'),
    ("9", 'Small'),
    ("10", 'Tense'),
)

contTypeChoices = (
    ("0", 'No Value Set'),
    ("1", 'N/A'),
    ("2", 'Brush'),
    ("3", 'Initial > final'),
    ("4", 'Final'),
    ("5", 'Initial'),
    ("6", 'Continuous'),
    ("7", 'Contacting hands'),
    ("8", 'Continuous + final'),
    ("9", 'None + initial'),
    ("10", '> final'),
    ("11", 'None + final'),
)

namedEntChoices = (
    ("0", 'No Value Set'),
    ("1", 'N/A'),
    ("2", 'Person'),
    ("3", 'Public figure'),
    ("4", 'Place'),
    ("5", 'Region'),
    ("6", 'Brand'),
    ("7", 'Country'),
    ("8", 'Device'),
    ("9", 'Product'),
    ("10", 'Project'),
    ("11", 'Place nickname'),
    ("12", 'Event'),
    ("13", 'Newspaper'),
    ("14", 'Story character'),
    ("15", 'Continent'),
    ("16", 'Organisation'),
    ("17", 'Company'),
    ("18", 'Team'),
    ("19", 'Drink'),
    ("20", 'Magazine'),
)

# Fields for FieldChoice
fieldChoiceFields = (
    ("Handedness", "Handedness"),
    ("Handshape", "Handshape"),
    ("Location", "Final Primary Location"),
    ("RelatArtic", "Relation between Articulators"),
    ("AbsOriFing", "Absolute Orientation: Fingers"),
    ("RelOriMov", "Relative Orientation: Movement"),
    ("RelOriLoc", "Relative Orientation: Location"),
    ("OriChange", "Orientation Change"),
    ("HandshapeChange", "Handshape Change"),
    ("MovementShape", "Movement Shape"),
    ("MovementDir", "Movement Direction"),
    ("MovementMan", "Movement Manner"),
    ("ContactType", "Contact Type"),
    ("NamedEntity", "Named Entity"),
     ("SemField", "Semantic Field"),
)

# This class stores the dynamic change options
class FieldChoice(models.Model):
    field = models.CharField(max_length=50, choices=fieldChoiceFields)
    english_name = models.CharField(max_length=50)
    machine_value = models.IntegerField()

    def __unicode__(self):
        return self.field + ': ' + self.english_name + ' (' + str(self.machine_value) + ')'

    class Meta:
        ordering = ['field', 'machine_value']


# This method builds a list of choices from the database
# TODO: Change this implementation to somewhere else
def build_choice_list(field):
    choice_list = [('0', '-'), ('1', 'N/A')]

    # Try to look for fields in FieldName and choose choices from there
    try:
        for choice in FieldChoice.objects.filter(field=field):
            choice_list.append((str(choice.machine_value), choice.english_name))

        return choice_list

    # Enter this exception if for example the db has no data yet
    except OperationalError:
        pass


class Gloss(models.Model):
    class Meta:
        verbose_name_plural = "Glosses"
        ordering = ['idgloss']
        permissions = (
            # Translators: Gloss permissions
            ('update_video', _("Can Update Video")),
            # Translators: Gloss permissions
            ('search_gloss', _('Can Search/View Full Gloss Details')),
            # Translators: Gloss permissions
            ('export_csv', _('Can export sign details as CSV')),
            # Translators: Gloss permissions
            ('can_publish', _('Can publish signs and definitions')),
            # Translators: Gloss permissions
            ('can_delete_unpublished',
             # Translators: Gloss permissions
             _('Can delete unpub signs or defs')),
            # Translators: Gloss permissions
            ('can_delete_published',
             # Translators: Gloss permissions
             _('Can delete pub signs and defs')),
            # Translators: Gloss permissions
            ('view_advanced_properties',
             # Translators: Gloss permissions
             _('Include all properties in sign detail view')),
        )

    def __unicode__(self):
        return "%s" % (self.idgloss)

    def field_labels(self):
        """Return the dictionary of field labels for use in a template"""

        d = dict()
        for f in self._meta.fields:
            try:
                d[f.name] = self._meta.get_field(f.name).verbose_name
            except:
                pass

        return d

    def admin_fields(self):
        """Return a list of field values in settings.ADMIN_RESULT_FIELDS 
        for use in the admin list view"""

        result = []
        for field in settings.ADMIN_RESULT_FIELDS:
            fname = self._meta.get_field(field).verbose_name

            # First, try to give the human readable choice value back
            try:
                result.append(
                    (fname, getattr(self, 'get_' + field + '_display')()))

            # If that doesn't work, give the raw value back
            except AttributeError:
                result.append((fname, getattr(self, field)))

        return result

<<<<<<< HEAD
    # Translators: Gloss models field: idgloss, verbose name
    idgloss = models.CharField(_("ID Gloss"), max_length=50,
                               # Translators: Help text for Gloss models field: idgloss
                               help_text=_("""
=======
    idgloss = models.CharField("ID Gloss", max_length=50, unique=True, help_text=_("""
>>>>>>> 44f3c3fc
    This is the unique identifying name of an entry of a sign form in the
database. No two Sign Entry Names can be exactly the same, but a "Sign
Entry Name" can be (and often is) the same as the Annotation Idgloss."""))

    # Changed this Gloss to be for the University of Jyvaskyla folks
<<<<<<< HEAD
    # Translators: Gloss models field: annotation_idgloss_jkl, verbose name
    annotation_idgloss_jkl = models.CharField("Gloss: JKL", blank=True, max_length=30,
                                              # Translators: Help text for Gloss models field: annotation_idgloss_jkl
                                              help_text=_("""
=======
    annotation_idgloss_jkl = models.CharField("Gloss: JKL", blank=True, unique=True, max_length=30, help_text=_("""
>>>>>>> 44f3c3fc
    This is the Jyvaskyla name of a sign used by annotators when glossing the corpus in
an ELAN annotation file. The Jyvaskyla Annotation Idgloss may be the same for two or
more entries (each with their own 'Sign Entry Name'). If two sign entries
have the same 'Annotation Idgloss' that means they differ in form in only
minor or insignificant ways that can be ignored."""))
    # the idgloss used in transcription, may be shared between many signs

    # ID gloss for JKL gloss translation to English
    # Translators: Gloss models field: annotation_idgloss_jkl_en (english), verbose name
    annotation_idgloss_jkl_en = models.CharField(_("Gloss: JKL (Eng)"), blank=True, max_length=30,
                                                 # Translators: Help text for Gloss models field: annotation_idgloss_jkl_en (english)
                                                 help_text=_("""
    This is the English name for the corresponding Jyvaskyla Gloss"""))

    # Changed this Gloss to be for the Helsinki folks
<<<<<<< HEAD
    # Translators: Gloss models field: annotation_idgloss_hki, verbose name
    annotation_idgloss_hki = models.CharField("Gloss: HKI", blank=True, max_length=30,
                                              # Translators: Help text for Gloss models field: annotation_idgloss_hki
                                              help_text=_("""
=======
    annotation_idgloss_hki = models.CharField("Gloss: HKI", blank=True, unique=True, max_length=30, help_text=_("""
>>>>>>> 44f3c3fc
    This is the Helsinki name of a sign used by annotators when glossing the corpus in
an ELAN annotation file. The Helsinki Annotation Idgloss may be the same for two or
more entries (each with their own 'Sign Entry Name'). If two sign entries
have the same 'Annotation Idgloss' that means they differ in form in only
minor or insignificant ways that can be ignored."""))

    # ID Gloss for HKI gloss translation to English
    # Translators: Gloss models field: annotation_idgloss_hki_en (english), verbose name
    annotation_idgloss_hki_en = models.CharField(_("Gloss: HKI (Eng)"), blank=True, max_length=30,
                                                 # Translators: Help text for Glodd models field: annotation_id_gloss_hki_en (english)
                                                 help_text=_("""
    This is the English name for the corresponding Jyvaskyla Gloss"""))

    # languages that this gloss is part of
    language = models.ManyToManyField(Language)

    # Translators: Gloss models field: useInstr, verbose name
    useInstr = models.CharField(
        _("Annotation instructions"), max_length=50, blank=True)
    # Translators: Gloss models field: rmrks, verbose name
    rmrks = models.CharField(_("Remarks"), max_length=50, blank=True)

    ########

    # one or more regional dialects that this gloss is used in
    dialect = models.ManyToManyField(Dialect)

    # This field type is a guess.
    # Translators: Gloss models field: compound, verbose name
    compound = models.CharField(_("Compound of"), max_length=100, blank=True)
    # Translators: Gloss models field: comptf, verbose name
    comptf = models.NullBooleanField(_("Compound"), null=True, blank=True)

    # Phonology fields
    # Translators: Gloss models field: handedness, verbose name
    handedness = models.CharField(_("Handedness"), blank=True, null=True, choices=build_choice_list("Handedness"),
                                  max_length=5)  # handednessChoices <- use this if you want static
    # Translators: Gloss models field: domhdndsh, verbose name
    domhndsh = models.CharField(_("Strong Hand"), blank=True, null=True, choices=build_choice_list("Handshape"),
                                max_length=5)
    # Translators: Gloss models field: subhndsh, verbose name
    subhndsh = models.CharField(_("Weak Hand"), null=True, choices=build_choice_list("Handshape"), blank=True,
                                max_length=5)

    # Translators: Gloss models field: final_domhndsh, verbose name
    final_domhndsh = models.CharField(_("Final Dominant Handshape"), blank=True, null=True,
                                      choices=build_choice_list("Handshape"), max_length=5)
    # Translators: Help text for Gloss models field: final_subhndsh
    final_subhndsh = models.CharField(_("Final Subordinate Handshape"), null=True,
                                      choices=build_choice_list("Handshape"),
                                      blank=True, max_length=5)

    # Translators: Gloss models field: locprim, verbose name
    locprim = models.CharField(
        _("Location"), choices=locationChoices, null=True, blank=True, max_length=20)
    # Translators: Gloss models field: final_loc, verbose name
    final_loc = models.IntegerField(_("Final Primary Location"), choices=build_choice_list("Location"), null=True,
                                    blank=True)
    # Translators: Help text for Gloss models field: locVirtObj, verbose name
    locVirtObj = models.CharField(
        _("Virtual Object"), blank=True, null=True, max_length=50)

    # Translators: Gloss models field: locsecond, verbose name
    locsecond = models.IntegerField(
        _("Secondary Location"), choices=build_choice_list("Location"), null=True, blank=True)

    # Translators: Gloss models field: initial_secondary_loc, verbose name
    initial_secondary_loc = models.CharField(_("Initial Subordinate Location"), max_length=20,
                                             choices=BSLsecondLocationChoices, null=True, blank=True)
    # Translators: Gloss models field: final_secondary_loc, verbose name
    final_secondary_loc = models.CharField(_("Final Subordinate Location"), max_length=20,
                                           choices=BSLsecondLocationChoices, null=True, blank=True)

    # Translators: Gloss models field: initial_palm, verbose name
    initial_palm_orientation = models.CharField(_("Initial Palm Orientation"), max_length=20, null=True, blank=True,
                                                choices=palmOrientationChoices)
    # Translators: Gloss models field: final_palm_orientation, verbose name
    final_palm_orientation = models.CharField(_("Final Palm Orientation"), max_length=20, null=True, blank=True,
                                              choices=palmOrientationChoices)

    # Translators: Gloss models field: initial_relative_orientation, verbose name
    initial_relative_orientation = models.CharField(_("Initial Interacting Dominant Hand Part"), null=True,
                                                    max_length=20,
                                                    blank=True, choices=relOrientationChoices)
    # Translators: Gloss models field: final_relative_orientation, verbose name
    final_relative_orientation = models.CharField(_("Final Interacting Dominant Hand Part"), null=True, max_length=20,
                                                  blank=True, choices=relOrientationChoices)

    # Translators: Gloss models field: inWeb, verbose name
    inWeb = models.NullBooleanField(_("In the Web dictionary"), default=False)
    # Translators: Gloss models field: isNew, verbose name
    isNew = models.NullBooleanField(
        _("Is this a proposed new sign?"), null=True, default=False)

    inittext = models.CharField(max_length="50", blank=True)

    # Translators: Gloss models field: morph, verbose name
    morph = models.CharField(_("Morphemic Analysis"), max_length=50, blank=True)

    # Translators: Gloss models field: sense, verbose name
    sense = models.IntegerField(_("Sense Number"), null=True, blank=True,
                                # Translators: Help text for Gloss models field: sense
                                help_text=_(
                                    "If there is more than one sense of a sign enter a number here, all signs with sense>1 will use the same video as sense=1"))
    sense.list_filter_sense = True

    # Translators: Gloss models field: sn, verbose name
    sn = models.IntegerField(_("Sign Number"),
                             # Translators: Help text for Gloss models field: sn
                             help_text=_(
                                 "Sign Number must be a unique integer and defines the ordering of signs in the dictionary"),
                             null=True, blank=True, unique=True)
    # this is a sign number - was trying
    # to be a primary key, also defines a sequence - need to keep the sequence
    # and allow gaps between numbers for inserting later signs

    StemSN = models.IntegerField(null=True, blank=True)

    # Translators: Gloss models field: relatArtic, verbose name
    relatArtic = models.CharField(_("Relation between Articulators"), choices=build_choice_list("RelatArtic"),
                                  null=True,
                                  blank=True, max_length=5)

    # Translators: Gloss models field: absOriPalm, verbose name
    absOriPalm = models.CharField(_("Absolute Orientation: Palm"), choices=build_choice_list("RelatArtic"), null=True,
                                  blank=True, max_length=5)
    # Translators: Gloss models field: absOriFing, verbose name
    absOriFing = models.CharField(_("Absolute Orientation: Fingers"), choices=build_choice_list("AbsOriFing"),
                                  null=True,
                                  blank=True, max_length=5)

    # Translators: Gloss models field: relOriMov, verbose name
    relOriMov = models.CharField(_("Relative Orientation: Movement"), choices=build_choice_list("RelOriMov"), null=True,
                                 blank=True, max_length=5)
    # Translators: Gloss models field: relOriLoc, verbose name
    relOriLoc = models.CharField(_("Relative Orientation: Location"), choices=build_choice_list("RelOriLoc"), null=True,
                                 blank=True, max_length=5)
    # Translators: Gloss models field: oriCh, verbose name
    oriCh = models.CharField(_("Orientation Change"), choices=build_choice_list("OriChange"), null=True, blank=True,
                             max_length=5)

    # Translators: Gloss models field: handCh, verbose name
    handCh = models.CharField(_("Handshape Change"), choices=build_choice_list("HandshapeChange"), null=True,
                              blank=True,
                              max_length=5)

    # Translators: Gloss models field: repeat, verbose name
    repeat = models.NullBooleanField(_("Repeated Movement"), null=True, default=False)
    # Translators: Gloss models field: altern, verbose name
    altern = models.NullBooleanField(_("Alternating Movement"), null=True, default=False)

    # Translators: Gloss models field: movSh, verbose name
    movSh = models.CharField(_("Movement Shape"), choices=build_choice_list("MovementShape"), null=True, blank=True,
                             max_length=5)
    # Translators: Gloss models field: movDir, verbose name
    movDir = models.CharField(_("Movement Direction"), choices=build_choice_list("MovementDir"), null=True, blank=True,
                              max_length=5)
    # Translators: Gloss models field: movMan, verbose name
    movMan = models.CharField(_("Movement Manner"), choices=build_choice_list("MovementMan"), null=True, blank=True,
                              max_length=5)
    # Translators: Gloss models field: contType, verbose name
    contType = models.CharField(_("Contact Type"), choices=build_choice_list("ContactType"), null=True, blank=True,
                                max_length=5)

    # Translators: Gloss models field: phonOth verbose name
    phonOth = models.TextField(_("Phonology Other"), null=True, blank=True)

    # Translators: Gloss models field: mouthG, verbose name
    mouthG = models.CharField(_("Mouth Gesture"), max_length=50, blank=True)
    # Translators: Gloss models field: mouthing, verbose name
    mouthing = models.CharField(_("Mouthing"), max_length=50, blank=True)
    # Translators: Gloss models field: phonetVar, verbose name
    phonetVar = models.CharField(_("Phonetic Variation"), max_length=50, blank=True, )

    # Semantic fields
    # Translators: Gloss models field: iconImg, verbose name
    iconImg = models.CharField(_("Iconic Image"), max_length=50, blank=True)
    # Translators: Gloss models field: namEnt, verbose name
    namEnt = models.CharField(_("Named Entity"), choices=build_choice_list("NamedEntity"), null=True, blank=True,
                              max_length=5)
    # Translators: Gloss models field: semField, verbose name
    semField = models.CharField(_("Semantic Field"), choices=build_choice_list("SemField"), null=True, blank=True,
                                max_length=5)

    # Frequency fields

    tokNo = models.IntegerField(
        _("Total Number of Occurrences"), null=True, blank=True)
    tokNoSgnr = models.IntegerField(
        _("Total Number of Signers Using this Sign"), null=True, blank=True)
    tokNoA = models.IntegerField(
        _("Number of Occurrences in Amsterdam"), null=True, blank=True)
    tokNoV = models.IntegerField(
        _("Number of Occurrences in Voorburg"), null=True, blank=True)
    tokNoR = models.IntegerField(
        _("Number of Occurrences in Rotterdam"), null=True, blank=True)
    tokNoGe = models.IntegerField(
        _("Number of Occurrences in Gestel"), null=True, blank=True)
    tokNoGr = models.IntegerField(
        _("Number of Occurrences in Groningen"), null=True, blank=True)
    tokNoO = models.IntegerField(
        _("Number of Occurrences in Other Regions"), null=True, blank=True)

    tokNoSgnrA = models.IntegerField(
        _("Number of Amsterdam Signers"), null=True, blank=True)
    tokNoSgnrV = models.IntegerField(
        _("Number of Voorburg Signers"), null=True, blank=True)
    tokNoSgnrR = models.IntegerField(
        _("Number of Rotterdam Signers"), null=True, blank=True)
    tokNoSgnrGe = models.IntegerField(
        _("Number of Gestel Signers"), null=True, blank=True)
    tokNoSgnrGr = models.IntegerField(
        _("Number of Groningen Signers"), null=True, blank=True)
    tokNoSgnrO = models.IntegerField(
        _("Number of Other Region Signers"), null=True, blank=True)

    def get_fields(self):
        return [(field.name, field.value_to_string(self)) for field in Gloss._meta.fields]

    def navigation(self, is_staff):
        """Return a gloss navigation structure that can be used to
        generate next/previous links from within a template page"""

        result = dict()
        result['next'] = self.next_dictionary_gloss(is_staff)
        result['prev'] = self.prev_dictionary_gloss(is_staff)
        return result

    def admin_next_gloss(self):
        """next gloss in the admin view, shortcut for next_dictionary_gloss with staff=True"""

        return self.next_dictionary_gloss(True)

    def admin_prev_gloss(self):
        """previous gloss in the admin view, shortcut for prev_dictionary_gloss with staff=True"""

        return self.prev_dictionary_gloss(True)

    def next_dictionary_gloss(self, staff=False):
        """Find the next gloss in dictionary order"""
        if self.sn == None:
            return None
        elif staff:
            set = Gloss.objects.filter(sn__gt=self.sn).order_by('sn')
        else:
            set = Gloss.objects.filter(
                sn__gt=self.sn, inWeb__exact=True).order_by('sn')
        if set:
            return set[0]
        else:
            return None

    def prev_dictionary_gloss(self, staff=False):
        """Find the previous gloss in dictionary order"""
        if self.sn == None:
            return None
        elif staff:
            set = Gloss.objects.filter(sn__lt=self.sn).order_by('-sn')
        else:
            set = Gloss.objects.filter(
                sn__lt=self.sn, inWeb__exact=True).order_by('-sn')
        if set:
            return set[0]
        else:
            return None

    def get_absolute_url(self):
        return "/dictionary/gloss/%s.html" % self.idgloss

    def homophones(self):
        """Return the set of homophones for this gloss ordered by sense number"""

        if self.sense == 1:
            relations = Relation.objects.filter(
                role="homophone", target__exact=self).order_by('source__sense')
            homophones = [rel.source for rel in relations]
            homophones.insert(0, self)
            return homophones
        elif self.sense > 1:
            # need to find the root and see how many senses it has
            homophones = self.relation_sources.filter(
                role='homophone', target__sense__exact=1)
            if len(homophones) > 0:
                root = homophones[0].target
                return root.homophones()
        return []

    def get_video_gloss(self):
        """Work out the gloss that might have the video for this sign, usually the sign number but
        if we're a sense>1 then we look at the homophone with sense=1
        Return the gloss instance."""

        if self.sense > 1:
            homophones = self.relation_sources.filter(
                role='homophone', target__sense__exact=1)
            # should be only zero or one of these
            if len(homophones) > 0:
                return homophones[0].target
        return self

    def get_video(self):
        """Return the video object for this gloss or None if no video available"""

        video_path = 'glossvideo/' + \
                     self.idgloss[:2] + '/' + self.idgloss + '-' + str(self.pk) + '.mp4'

        if os.path.isfile(settings.MEDIA_ROOT + '/' + video_path):
            return video_path
        else:
            return None

        video_with_gloss = self.get_video_gloss()

        try:
            video = video_with_gloss.glossvideo_set.get(version__exact=0)
            return video
        except:
            return None

    def count_videos(self):
        """Return a count of the number of videos we have 
        for this video - ie. the number of versions stored"""

        video_with_gloss = self.get_video_gloss()

        return video_with_gloss.glossvideo_set.count()

    def get_video_url(self):
        """return  the url of the video for this gloss which may be that of a homophone"""

        return '/home/wessel/signbank/signbank/video/testmedia/AANBELLEN-320kbits.mp4'

        video = self.get_video()
        if video != None:
            return video.get_absolute_url()
        else:
            return ""

    def has_video(self):
        """Test to see if the video for this sign is present"""

        return self.get_video() != None

    def published_definitions(self):
        """Return a query set of just the published definitions for this gloss
        also filter out those fields not in DEFINITION_FIELDS"""

        defs = self.definition_set.filter(published__exact=True)

        return [d for d in defs if d.role in settings.DEFINITION_FIELDS]

    def definitions(self):
        """gather together the definitions for this gloss"""

        defs = dict()
        for d in self.definition_set.all().order_by('count'):
            if not defs.has_key(d.role):
                defs[d.role] = []

            defs[d.role].append(d.text)
        return defs

    def options_to_json(self, options):
        """Convert an options list to a json dict"""

        result = []
        for k, v in options:
            result.append('"%s":"%s"' % (k, v))
        return "{" + ",".join(result) + "}"

    def handshape_choices_json(self):
        """Return JSON for the handshape choice list"""

        return self.options_to_json(handshapeChoices)

    def location_choices_json(self):
        """Return JSON for the location choice list"""

        return self.options_to_json(locationChoices)

    def palm_orientation_choices_json(self):
        """Return JSON for the palm orientation choice list"""

        return self.options_to_json(palmOrientationChoices)

    def relative_orientation_choices_json(self):
        """Return JSON for the relative orientation choice list"""

        return self.options_to_json(relOrientationChoices)

    def secondary_location_choices_json(self):
        """Return JSON for the secondary location (BSL) choice list"""

        return self.options_to_json(BSLsecondLocationChoices)

    def definition_role_choices_json(self):
        """Return JSON for the definition role choice list"""

        return self.options_to_json(DEFN_ROLE_CHOICES)

    def relation_role_choices_json(self):
        """Return JSON for the relation role choice list"""

        return self.options_to_json(RELATION_ROLE_CHOICES)

    def language_choices(self):
        """Return JSON for langauge choices"""

        d = dict()
        for l in Language.objects.all():
            d[l.name] = l.name

        return json.dumps(d)

    def dialect_choices(self):
        """Return JSON for dialect choices"""

        d = dict()
        for l in Dialect.objects.all():
            d[l.name] = l.name

        return json.dumps(d)

    def get_choice_lists(self):
        """Return JSON for the location choice list"""

        choice_lists = {}

        # Start with your own choice lists
        for fieldname in ['handedness', 'locprim', 'domhndsh', 'subhndsh',
                          'relatArtic', 'absOriPalm', 'absOriFing', 'relOriMov',
                          'relOriLoc', 'handCh', 'repeat', 'altern', 'movSh',
                          'movDir', 'movMan', 'contType', 'namEnt', 'oriCh', 'semField']:
            # Get the list of choices for this field
            li = self._meta.get_field(fieldname).choices

            # Sort the list
            sorted_li = sorted(li, key=lambda x: x[1])

            # Put it in another format
            reformatted_li = [('_' + str(value), text)
                              for value, text in sorted_li]
            choice_lists[fieldname] = OrderedDict(reformatted_li)

        # Choice lists for other models
        choice_lists['morphology_role'] = [human_value for machine_value, human_value in
                                           build_choice_list('MorphologyType')]

        return json.dumps(choice_lists)

# register Gloss for tags
try:
    tagging.register(Gloss)
except tagging.AlreadyRegistered:
    pass

RELATION_ROLE_CHOICES = (
    # Translators: RELATION_ROLE_CHOICES
    ('homonym', _('Homonym')),
    # Translators: RELATION_ROLE_CHOICES
    ('synonym', _('Synonym')),
    # Translators: RELATION_ROLE_CHOICES
    ('variant', _('Variant')),
    # Translators: RELATION_ROLE_CHOICES
    ('antonym', _('Antonym')),
    # Translators: RELATION_ROLE_CHOICES
    ('hyponym', _('Hyponym')),
    # Translators: RELATION_ROLE_CHOICES
    ('hypernym', _('Hypernym')),
    # Translators: RELATION_ROLE_CHOICES
    ('seealso', _('See Also')),
)


class Relation(models.Model):
    """A relation between two glosses"""

    source = models.ForeignKey(Gloss, related_name="relation_sources")
    target = models.ForeignKey(Gloss, related_name="relation_targets")
    role = models.CharField(max_length=20, choices=build_choice_list('MorphologyType'))
    # antonym, synonym, cf (what's this? - see also), var[b-f]
    # (what's this - variant (XXXa is the stem, XXXb is a variant)

    class Admin:
        list_display = ['source', 'role', 'target']
        search_fields = ['source__idgloss', 'target__idgloss']

    class Meta:
        ordering = ['source']


class MorphologyDefinition(models.Model):
    """Tells something about morphology of a gloss"""

    parent_gloss = models.ForeignKey(Gloss, related_name="parent_glosses")
    # ('MorphologyType'))
    role = models.CharField(max_length=5, choices=(('0', '-'), ('1', 'N/A')))
    morpheme = models.ForeignKey(Gloss, related_name="morphemes")

    def __unicode__(self):
        return self.morpheme.idgloss + ' is ' + self.get_role_display() + ' of ' + self.parent_gloss.idgloss<|MERGE_RESOLUTION|>--- conflicted
+++ resolved
@@ -111,18 +111,12 @@
         return (trans, len(alltrans))
 
 
-DEFN_ROLE_CHOICES = (
-    # Translators: DEFN_ROLE_CHOICES
-    ('note', _('Note')),
-    # Translators: DEFN_ROLE_CHOICES
-    ('privatenote', _('Private Note')),
-    # Translators: DEFN_ROLE_CHOICES
-    ('phon', _('Phonology')),
-    # Translators: DEFN_ROLE_CHOICES
-    ('todo', _('To Do')),
-    # Translators: DEFN_ROLE_CHOICES
-    ('sugg', _('Suggestion for other gloss')),
-)
+DEFN_ROLE_CHOICES = (('note', _('Note')),
+                     ('privatenote', _('Private Note')),
+                     ('phon', _('Phonology')),
+                     ('todo', _('To Do')),
+                     ('sugg', _('Suggestion for other gloss')),
+                     )
 
 
 class Definition(models.Model):
@@ -180,11 +174,8 @@
         return str(self.gloss) + "/" + self.other_lang + ',' + self.other_lang_gloss
 
     gloss = models.ForeignKey("Gloss")
-    # Translators: RelationToForeignSign field verbose name
     loan = models.BooleanField(_("Loan Sign"), default=False)
-    # Translators: RelationToForeignSign field verbose name
     other_lang = models.CharField(_("Related Language"), max_length=20)
-    # Translators: RelationToForeignSign field verbose name
     other_lang_gloss = models.CharField(
         _("Gloss in related language"), max_length=50)
 
@@ -710,28 +701,9 @@
     ("20", 'Magazine'),
 )
 
-# Fields for FieldChoice
-fieldChoiceFields = (
-    ("Handedness", "Handedness"),
-    ("Handshape", "Handshape"),
-    ("Location", "Final Primary Location"),
-    ("RelatArtic", "Relation between Articulators"),
-    ("AbsOriFing", "Absolute Orientation: Fingers"),
-    ("RelOriMov", "Relative Orientation: Movement"),
-    ("RelOriLoc", "Relative Orientation: Location"),
-    ("OriChange", "Orientation Change"),
-    ("HandshapeChange", "Handshape Change"),
-    ("MovementShape", "Movement Shape"),
-    ("MovementDir", "Movement Direction"),
-    ("MovementMan", "Movement Manner"),
-    ("ContactType", "Contact Type"),
-    ("NamedEntity", "Named Entity"),
-     ("SemField", "Semantic Field"),
-)
-
-# This class stores the dynamic change options
+
 class FieldChoice(models.Model):
-    field = models.CharField(max_length=50, choices=fieldChoiceFields)
+    field = models.CharField(max_length=50)
     english_name = models.CharField(max_length=50)
     machine_value = models.IntegerField()
 
@@ -763,28 +735,17 @@
     class Meta:
         verbose_name_plural = "Glosses"
         ordering = ['idgloss']
-        permissions = (
-            # Translators: Gloss permissions
-            ('update_video', _("Can Update Video")),
-            # Translators: Gloss permissions
-            ('search_gloss', _('Can Search/View Full Gloss Details')),
-            # Translators: Gloss permissions
-            ('export_csv', _('Can export sign details as CSV')),
-            # Translators: Gloss permissions
-            ('can_publish', _('Can publish signs and definitions')),
-            # Translators: Gloss permissions
-            ('can_delete_unpublished',
-             # Translators: Gloss permissions
-             _('Can delete unpub signs or defs')),
-            # Translators: Gloss permissions
-            ('can_delete_published',
-             # Translators: Gloss permissions
-             _('Can delete pub signs and defs')),
-            # Translators: Gloss permissions
-            ('view_advanced_properties',
-             # Translators: Gloss permissions
-             _('Include all properties in sign detail view')),
-        )
+        permissions = (('update_video', _("Can Update Video")),
+                       ('search_gloss', _('Can Search/View Full Gloss Details')),
+                       ('export_csv', _('Can export sign details as CSV')),
+                       ('can_publish', _('Can publish signs and definitions')),
+                       ('can_delete_unpublished',
+                        _('Can delete unpub signs or defs')),
+                       ('can_delete_published',
+                        _('Can delete pub signs and defs')),
+                       ('view_advanced_properties',
+                        _('Include all properties in sign detail view')),
+                       )
 
     def __unicode__(self):
         return "%s" % (self.idgloss)
@@ -820,27 +781,13 @@
 
         return result
 
-<<<<<<< HEAD
-    # Translators: Gloss models field: idgloss, verbose name
-    idgloss = models.CharField(_("ID Gloss"), max_length=50,
-                               # Translators: Help text for Gloss models field: idgloss
-                               help_text=_("""
-=======
-    idgloss = models.CharField("ID Gloss", max_length=50, unique=True, help_text=_("""
->>>>>>> 44f3c3fc
+    idgloss = models.CharField("ID Gloss", max_length=50, help_text=_("""
     This is the unique identifying name of an entry of a sign form in the
 database. No two Sign Entry Names can be exactly the same, but a "Sign
 Entry Name" can be (and often is) the same as the Annotation Idgloss."""))
 
     # Changed this Gloss to be for the University of Jyvaskyla folks
-<<<<<<< HEAD
-    # Translators: Gloss models field: annotation_idgloss_jkl, verbose name
-    annotation_idgloss_jkl = models.CharField("Gloss: JKL", blank=True, max_length=30,
-                                              # Translators: Help text for Gloss models field: annotation_idgloss_jkl
-                                              help_text=_("""
-=======
-    annotation_idgloss_jkl = models.CharField("Gloss: JKL", blank=True, unique=True, max_length=30, help_text=_("""
->>>>>>> 44f3c3fc
+    annotation_idgloss_jkl = models.CharField("Gloss: JKL", blank=True, max_length=30, help_text=_("""
     This is the Jyvaskyla name of a sign used by annotators when glossing the corpus in
 an ELAN annotation file. The Jyvaskyla Annotation Idgloss may be the same for two or
 more entries (each with their own 'Sign Entry Name'). If two sign entries
@@ -849,21 +796,11 @@
     # the idgloss used in transcription, may be shared between many signs
 
     # ID gloss for JKL gloss translation to English
-    # Translators: Gloss models field: annotation_idgloss_jkl_en (english), verbose name
-    annotation_idgloss_jkl_en = models.CharField(_("Gloss: JKL (Eng)"), blank=True, max_length=30,
-                                                 # Translators: Help text for Gloss models field: annotation_idgloss_jkl_en (english)
-                                                 help_text=_("""
+    annotation_idgloss_jkl_en = models.CharField("Gloss: JKL (Eng)", blank=True, max_length=30, help_text=_("""
     This is the English name for the corresponding Jyvaskyla Gloss"""))
 
     # Changed this Gloss to be for the Helsinki folks
-<<<<<<< HEAD
-    # Translators: Gloss models field: annotation_idgloss_hki, verbose name
-    annotation_idgloss_hki = models.CharField("Gloss: HKI", blank=True, max_length=30,
-                                              # Translators: Help text for Gloss models field: annotation_idgloss_hki
-                                              help_text=_("""
-=======
-    annotation_idgloss_hki = models.CharField("Gloss: HKI", blank=True, unique=True, max_length=30, help_text=_("""
->>>>>>> 44f3c3fc
+    annotation_idgloss_hki = models.CharField("Gloss: HKI", blank=True, max_length=30, help_text=_("""
     This is the Helsinki name of a sign used by annotators when glossing the corpus in
 an ELAN annotation file. The Helsinki Annotation Idgloss may be the same for two or
 more entries (each with their own 'Sign Entry Name'). If two sign entries
@@ -871,19 +808,14 @@
 minor or insignificant ways that can be ignored."""))
 
     # ID Gloss for HKI gloss translation to English
-    # Translators: Gloss models field: annotation_idgloss_hki_en (english), verbose name
-    annotation_idgloss_hki_en = models.CharField(_("Gloss: HKI (Eng)"), blank=True, max_length=30,
-                                                 # Translators: Help text for Glodd models field: annotation_id_gloss_hki_en (english)
-                                                 help_text=_("""
+    annotation_idgloss_hki_en = models.CharField("Gloss: HKI (Eng)", blank=True, max_length=30, help_text=_("""
     This is the English name for the corresponding Jyvaskyla Gloss"""))
 
     # languages that this gloss is part of
     language = models.ManyToManyField(Language)
 
-    # Translators: Gloss models field: useInstr, verbose name
     useInstr = models.CharField(
         _("Annotation instructions"), max_length=50, blank=True)
-    # Translators: Gloss models field: rmrks, verbose name
     rmrks = models.CharField(_("Remarks"), max_length=50, blank=True)
 
     ########
@@ -892,89 +824,62 @@
     dialect = models.ManyToManyField(Dialect)
 
     # This field type is a guess.
-    # Translators: Gloss models field: compound, verbose name
     compound = models.CharField(_("Compound of"), max_length=100, blank=True)
-    # Translators: Gloss models field: comptf, verbose name
     comptf = models.NullBooleanField(_("Compound"), null=True, blank=True)
 
     # Phonology fields
-    # Translators: Gloss models field: handedness, verbose name
     handedness = models.CharField(_("Handedness"), blank=True, null=True, choices=build_choice_list("Handedness"),
                                   max_length=5)  # handednessChoices <- use this if you want static
-    # Translators: Gloss models field: domhdndsh, verbose name
+
     domhndsh = models.CharField(_("Strong Hand"), blank=True, null=True, choices=build_choice_list("Handshape"),
                                 max_length=5)
-    # Translators: Gloss models field: subhndsh, verbose name
     subhndsh = models.CharField(_("Weak Hand"), null=True, choices=build_choice_list("Handshape"), blank=True,
                                 max_length=5)
 
-    # Translators: Gloss models field: final_domhndsh, verbose name
     final_domhndsh = models.CharField(_("Final Dominant Handshape"), blank=True, null=True,
                                       choices=build_choice_list("Handshape"), max_length=5)
-    # Translators: Help text for Gloss models field: final_subhndsh
-    final_subhndsh = models.CharField(_("Final Subordinate Handshape"), null=True,
-                                      choices=build_choice_list("Handshape"),
+    final_subhndsh = models.CharField(_("Final Subordinate Handshape"), null=True, choices=build_choice_list("Handshape"),
                                       blank=True, max_length=5)
 
-    # Translators: Gloss models field: locprim, verbose name
     locprim = models.CharField(
         _("Location"), choices=locationChoices, null=True, blank=True, max_length=20)
-    # Translators: Gloss models field: final_loc, verbose name
     final_loc = models.IntegerField(_("Final Primary Location"), choices=build_choice_list("Location"), null=True,
                                     blank=True)
-    # Translators: Help text for Gloss models field: locVirtObj, verbose name
     locVirtObj = models.CharField(
         _("Virtual Object"), blank=True, null=True, max_length=50)
 
-    # Translators: Gloss models field: locsecond, verbose name
     locsecond = models.IntegerField(
         _("Secondary Location"), choices=build_choice_list("Location"), null=True, blank=True)
 
-    # Translators: Gloss models field: initial_secondary_loc, verbose name
     initial_secondary_loc = models.CharField(_("Initial Subordinate Location"), max_length=20,
                                              choices=BSLsecondLocationChoices, null=True, blank=True)
-    # Translators: Gloss models field: final_secondary_loc, verbose name
     final_secondary_loc = models.CharField(_("Final Subordinate Location"), max_length=20,
                                            choices=BSLsecondLocationChoices, null=True, blank=True)
 
-    # Translators: Gloss models field: initial_palm, verbose name
     initial_palm_orientation = models.CharField(_("Initial Palm Orientation"), max_length=20, null=True, blank=True,
                                                 choices=palmOrientationChoices)
-    # Translators: Gloss models field: final_palm_orientation, verbose name
     final_palm_orientation = models.CharField(_("Final Palm Orientation"), max_length=20, null=True, blank=True,
                                               choices=palmOrientationChoices)
 
-    # Translators: Gloss models field: initial_relative_orientation, verbose name
-    initial_relative_orientation = models.CharField(_("Initial Interacting Dominant Hand Part"), null=True,
-                                                    max_length=20,
+    initial_relative_orientation = models.CharField(_("Initial Interacting Dominant Hand Part"), null=True, max_length=20,
                                                     blank=True, choices=relOrientationChoices)
-    # Translators: Gloss models field: final_relative_orientation, verbose name
     final_relative_orientation = models.CharField(_("Final Interacting Dominant Hand Part"), null=True, max_length=20,
                                                   blank=True, choices=relOrientationChoices)
 
-    # Translators: Gloss models field: inWeb, verbose name
     inWeb = models.NullBooleanField(_("In the Web dictionary"), default=False)
-    # Translators: Gloss models field: isNew, verbose name
     isNew = models.NullBooleanField(
         _("Is this a proposed new sign?"), null=True, default=False)
 
     inittext = models.CharField(max_length="50", blank=True)
 
-    # Translators: Gloss models field: morph, verbose name
     morph = models.CharField(_("Morphemic Analysis"), max_length=50, blank=True)
 
-    # Translators: Gloss models field: sense, verbose name
     sense = models.IntegerField(_("Sense Number"), null=True, blank=True,
-                                # Translators: Help text for Gloss models field: sense
-                                help_text=_(
-                                    "If there is more than one sense of a sign enter a number here, all signs with sense>1 will use the same video as sense=1"))
+                                help_text=_("If there is more than one sense of a sign enter a number here, all signs with sense>1 will use the same video as sense=1"))
     sense.list_filter_sense = True
 
-    # Translators: Gloss models field: sn, verbose name
     sn = models.IntegerField(_("Sign Number"),
-                             # Translators: Help text for Gloss models field: sn
-                             help_text=_(
-                                 "Sign Number must be a unique integer and defines the ordering of signs in the dictionary"),
+                             help_text=_("Sign Number must be a unique integer and defines the ordering of signs in the dictionary"),
                              null=True, blank=True, unique=True)
     # this is a sign number - was trying
     # to be a primary key, also defines a sequence - need to keep the sequence
@@ -982,69 +887,50 @@
 
     StemSN = models.IntegerField(null=True, blank=True)
 
-    # Translators: Gloss models field: relatArtic, verbose name
-    relatArtic = models.CharField(_("Relation between Articulators"), choices=build_choice_list("RelatArtic"),
-                                  null=True,
+    relatArtic = models.CharField(_("Relation between Articulators"), choices=build_choice_list("RelatArtic"), null=True,
                                   blank=True, max_length=5)
 
-    # Translators: Gloss models field: absOriPalm, verbose name
     absOriPalm = models.CharField(_("Absolute Orientation: Palm"), choices=build_choice_list("RelatArtic"), null=True,
                                   blank=True, max_length=5)
-    # Translators: Gloss models field: absOriFing, verbose name
-    absOriFing = models.CharField(_("Absolute Orientation: Fingers"), choices=build_choice_list("AbsOriFing"),
-                                  null=True,
+    absOriFing = models.CharField(_("Absolute Orientation: Fingers"), choices=build_choice_list("AbsOriFing"), null=True,
                                   blank=True, max_length=5)
 
-    # Translators: Gloss models field: relOriMov, verbose name
     relOriMov = models.CharField(_("Relative Orientation: Movement"), choices=build_choice_list("RelOriMov"), null=True,
                                  blank=True, max_length=5)
-    # Translators: Gloss models field: relOriLoc, verbose name
     relOriLoc = models.CharField(_("Relative Orientation: Location"), choices=build_choice_list("RelOriLoc"), null=True,
                                  blank=True, max_length=5)
-    # Translators: Gloss models field: oriCh, verbose name
     oriCh = models.CharField(_("Orientation Change"), choices=build_choice_list("OriChange"), null=True, blank=True,
                              max_length=5)
 
-    # Translators: Gloss models field: handCh, verbose name
-    handCh = models.CharField(_("Handshape Change"), choices=build_choice_list("HandshapeChange"), null=True,
-                              blank=True,
+    handCh = models.CharField(_("Handshape Change"), choices=build_choice_list("HandshapeChange"), null=True, blank=True,
                               max_length=5)
 
-    # Translators: Gloss models field: repeat, verbose name
-    repeat = models.NullBooleanField(_("Repeated Movement"), null=True, default=False)
-    # Translators: Gloss models field: altern, verbose name
-    altern = models.NullBooleanField(_("Alternating Movement"), null=True, default=False)
-
-    # Translators: Gloss models field: movSh, verbose name
+    repeat = models.NullBooleanField(
+        _("Repeated Movement"), null=True, default=False)
+    altern = models.NullBooleanField(
+        _("Alternating Movement"), null=True, default=False)
+
     movSh = models.CharField(_("Movement Shape"), choices=build_choice_list("MovementShape"), null=True, blank=True,
                              max_length=5)
-    # Translators: Gloss models field: movDir, verbose name
     movDir = models.CharField(_("Movement Direction"), choices=build_choice_list("MovementDir"), null=True, blank=True,
                               max_length=5)
-    # Translators: Gloss models field: movMan, verbose name
     movMan = models.CharField(_("Movement Manner"), choices=build_choice_list("MovementMan"), null=True, blank=True,
                               max_length=5)
-    # Translators: Gloss models field: contType, verbose name
     contType = models.CharField(_("Contact Type"), choices=build_choice_list("ContactType"), null=True, blank=True,
                                 max_length=5)
 
-    # Translators: Gloss models field: phonOth verbose name
     phonOth = models.TextField(_("Phonology Other"), null=True, blank=True)
 
-    # Translators: Gloss models field: mouthG, verbose name
     mouthG = models.CharField(_("Mouth Gesture"), max_length=50, blank=True)
-    # Translators: Gloss models field: mouthing, verbose name
     mouthing = models.CharField(_("Mouthing"), max_length=50, blank=True)
-    # Translators: Gloss models field: phonetVar, verbose name
-    phonetVar = models.CharField(_("Phonetic Variation"), max_length=50, blank=True, )
+    phonetVar = models.CharField(
+        _("Phonetic Variation"), max_length=50, blank=True, )
 
     # Semantic fields
-    # Translators: Gloss models field: iconImg, verbose name
+
     iconImg = models.CharField(_("Iconic Image"), max_length=50, blank=True)
-    # Translators: Gloss models field: namEnt, verbose name
     namEnt = models.CharField(_("Named Entity"), choices=build_choice_list("NamedEntity"), null=True, blank=True,
                               max_length=5)
-    # Translators: Gloss models field: semField, verbose name
     semField = models.CharField(_("Semantic Field"), choices=build_choice_list("SemField"), null=True, blank=True,
                                 max_length=5)
 
@@ -1320,22 +1206,14 @@
 except tagging.AlreadyRegistered:
     pass
 
-RELATION_ROLE_CHOICES = (
-    # Translators: RELATION_ROLE_CHOICES
-    ('homonym', _('Homonym')),
-    # Translators: RELATION_ROLE_CHOICES
-    ('synonym', _('Synonym')),
-    # Translators: RELATION_ROLE_CHOICES
-    ('variant', _('Variant')),
-    # Translators: RELATION_ROLE_CHOICES
-    ('antonym', _('Antonym')),
-    # Translators: RELATION_ROLE_CHOICES
-    ('hyponym', _('Hyponym')),
-    # Translators: RELATION_ROLE_CHOICES
-    ('hypernym', _('Hypernym')),
-    # Translators: RELATION_ROLE_CHOICES
-    ('seealso', _('See Also')),
-)
+RELATION_ROLE_CHOICES = (('homonym', _('Homonym')),
+                         ('synonym', _('Synonym')),
+                         ('variant', _('Variant')),
+                         ('antonym', _('Antonym')),
+                         ('hyponym', _('Hyponym')),
+                         ('hypernym', _('Hypernym')),
+                         ('seealso', _('See Also')),
+                         )
 
 
 class Relation(models.Model):
