--- conflicted
+++ resolved
@@ -578,12 +578,6 @@
                                     help_text=_("Can the sign be inflected for manner and degree?"))
     inflection_plural = models.BooleanField(_("Inflection: Pluralisation"), default=False, choices=[(True, 'Yes'), (False, 'No')],
                                     help_text=_("Can the sign have a plural inflection?"))
-<<<<<<< HEAD
-    one_or_two_hand = models.BooleanField(_("One or two hands"), default=False, null=False, blank=False)
-    number_incorporated = models.BooleanField(_("Number Incorporated"), default=False, blank=False, null=False)
-    locatable = models.BooleanField(_("Locatable"), default=False, null=False, blank=False)
-    directional = models.BooleanField(_("Directional"), default=False, null=False, blank=False)
-=======
     one_or_two_hand = models.BooleanField(
         _("One or two hands"), default=False, null=False, blank=False, choices=[(True, 'Yes'), (False, 'No')])
     number_incorporated = models.BooleanField(
@@ -592,7 +586,6 @@
                                     (True, 'Yes'), (False, 'No')])
     directional = models.BooleanField(_("Directional"),
                                       default=False, null=False, blank=False, choices=[(True, 'Yes'), (False, 'No')])
->>>>>>> f1d7dcce
 
     def __str__(self):
         return self.idgloss
