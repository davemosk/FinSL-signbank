--- conflicted
+++ resolved
@@ -578,11 +578,8 @@
                                     help_text=_("Can the sign be inflected for manner and degree?"))
     inflection_plural = models.BooleanField(_("Inflection: Pluralisation"), default=False, choices=[(True, 'Yes'), (False, 'No')],
                                     help_text=_("Can the sign have a plural inflection?"))
-<<<<<<< HEAD
+    one_or_two_hand = models.BooleanField(_("One or two hands"), default=False, null=False, blank=False)
     number_incorporated = models.BooleanField(_("Number incorporated"), default=False, blank=False, null=False)
-=======
-    one_or_two_hand = models.BooleanField(_("One or two hands"), default=False, null=False, blank=False)
->>>>>>> 57459d6a
 
     def __str__(self):
         return self.idgloss
