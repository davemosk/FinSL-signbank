--- conflicted
+++ resolved
@@ -275,8 +275,6 @@
     list_display = ('field', 'english_name', 'machine_value',)
 
 
-<<<<<<< HEAD
-=======
 class SignerAdmin(VersionAdmin):
     model = Signer
     list_display = ('name',)
@@ -299,7 +297,6 @@
     inlines = [AssignedGlossInline]
 
 
->>>>>>> 2cd089ba
 admin.site.register(Language, LanguageAdmin)
 admin.site.register(SignLanguage, SignLanguageAdmin)
 admin.site.register(Gloss, GlossAdmin)
