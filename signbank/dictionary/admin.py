# -*- coding: utf-8 -*-
from __future__ import unicode_literals

from django.contrib import admin
from django.contrib.contenttypes.admin import GenericTabularInline
from django.contrib.contenttypes.models import ContentType
from django.core.exceptions import ObjectDoesNotExist
from django.db import models
from django.forms import CheckboxSelectMultiple, ModelForm, Textarea
from django.utils.translation import ugettext as _
from django.utils.translation import ugettext_lazy as _lazy
from guardian.admin import GuardedModelAdmin
from modeltranslation.admin import TranslationAdmin as ModelTranslationAdmin
from reversion.admin import VersionAdmin
from tagging.models import Tag, TaggedItem

from ..video.admin import GlossVideoInline
from .models import (AllowedTags, Dataset, Dialect, FieldChoice, Gloss,
                     GlossRelation, GlossTranslations, GlossURL, Language,
                     Signer, SignLanguage, Translation)


class TagListFilter(admin.SimpleListFilter):
    title = _('Tag')
    parameter_name = 'tag'

    def lookups(self, request, model_admin):
        tags = Tag.objects.usage_for_model(model_admin.model)
        return [(tag.name, _(tag.name)) for tag in tags]

    def queryset(self, request, queryset):
        if self.value():
            ct = ContentType.objects.get_for_model(queryset.model)
            return queryset.filter(id__in=[x.object_id for x in TaggedItem.objects.filter(tag__name=self.value(),
                                                                                          content_type=ct)])


class DatasetAdmin(GuardedModelAdmin, ModelTranslationAdmin):
    model = Dataset
    list_display = ('name', 'is_public', 'signlanguage',)


class TranslationAdmin(admin.ModelAdmin):
    search_fields = ['^keyword__text', '^gloss__idgloss']
    list_filter = ('gloss__dataset',)
    list_display = ('gloss', 'keyword')


class TranslationInline(admin.TabularInline):
    model = Translation
    extra = 0

    def get_readonly_fields(self, request, obj=None):
        # Set all fields to be read only.
        return list(set(
            [field.name for field in self.opts.local_fields] +
            [field.name for field in self.opts.local_many_to_many]
        ))

    def has_add_permission(self, request):
        return False

    def has_delete_permission(self, request, obj=None):
        return False


class AllowedTagsAdmin(VersionAdmin):
    model = AllowedTags
    list_display = ('content_type',)


class TagAdminInline(GenericTabularInline):
    model = TaggedItem
    extra = 0


class GlossRelationTagAdminInlineForm(ModelForm):
    def __init__(self, *args, **kwargs):
        super(GlossRelationTagAdminInlineForm, self).__init__(*args, **kwargs)
        ct = ContentType.objects.get_for_model(GlossRelation)
        try:
            # Limit choices, try to get allowed tags based on ContentType from AllowedTags.
            self.fields['tag'].queryset = AllowedTags.objects.get(
                content_type=ct).allowed_tags.all()
        except (AttributeError, ObjectDoesNotExist):
            # Get all tags.
            self.fields['tag'].queryset = Tag.objects.all()


class GlossRelationTagAdminInline(TagAdminInline):
    verbose_name = _('Relation type')
    verbose_name_plural = _('Relation types')
    form = GlossRelationTagAdminInlineForm


class GlossRelationAdmin(VersionAdmin):
    raw_id_fields = ('source', 'target',)
    model = GlossRelation
    list_display = ('source', 'tag', 'target',)
    list_filter = ('source__dataset', TagListFilter)
    search_fields = ('source',)
    inlines = [GlossRelationTagAdminInline, ]


class GlossRelationInline(admin.TabularInline):
    model = GlossRelation
    raw_id_fields = ['source', 'target']
    extra = 1
    fk_name = 'source'
    verbose_name = _("Gloss relation")
    verbose_name_plural = _("Gloss relations")


class GlossURLInline(admin.TabularInline):
    model = GlossURL
    extra = 1


class GlossTagInlineForm(ModelForm):
    def __init__(self, *args, **kwargs):
        super(GlossTagInlineForm, self).__init__(*args, **kwargs)
        ct = ContentType.objects.get_for_model(Gloss)
        try:
            # Limit choices, try to get allowed tags based on ContentType from AllowedTags.
            self.fields['tag'].queryset = AllowedTags.objects.get(
                content_type=ct).allowed_tags.all()
        except (AttributeError, ObjectDoesNotExist):
            # Get all tags.
            self.fields['tag'].queryset = Tag.objects.all()


class GlossTagInline(TagAdminInline):
    form = GlossTagInlineForm


class GlossTranslationsInline(admin.TabularInline):
    model = GlossTranslations
    formfield_overrides = {
        models.TextField: {'widget': Textarea(attrs={'rows': 5, 'cols': 50})},
    }
    fields = ('language', 'translations',
              'translations_secondary', 'translations_minor')
    extra = 0

    def has_add_permission(self, request):
        # return False
        return True

    def has_delete_permission(self, request, obj=None):
        return False


def publish(modeladmin, request, queryset):
    queryset.update(published=True)


def unpublish(modeladmin, request, queryset):
    queryset.update(published=False)


publish.short_description = _("Publish selected glosses")
unpublish.short_description = _("Unpublish selected glosses")


def exclude_from_ecv(modeladmin, request, queryset):
    queryset.update(exclude_from_ecv=True)


def include_in_ecv(modeladmin, request, queryset):
    queryset.update(exclude_from_ecv=False)


exclude_from_ecv.short_description = _("Exclude glosses from ECV")
include_in_ecv.short_description = _("Include glosses in ECV")


class GlossAdmin(VersionAdmin):
    # Making sure these fields are not edited in admin
    readonly_fields = ('id', 'created_at', 'created_by',
                       'updated_at', 'updated_by', 'concise')
    actions = [publish, unpublish, exclude_from_ecv, include_in_ecv]

    fieldsets = ((None, {'fields': ('dataset', 'published', 'exclude_from_ecv', 'id', 'idgloss', 'idgloss_mi', 'wordclasses', 'notes', 'hint', 'signer', 'filmbatch', 'concise')},),
                 (_('Created/Updated'), {'fields': ('created_at',
                  'created_by', 'updated_at', 'updated_by')},),
                 (_('Morphology'), {'fields': ('inflection_temporal', 'inflection_manner_degree', 'inflection_plural', 'number_incorporated', 'locatable', 'directional',
                                              'fingerspelling'),
                                    'classes': ('collapse',)} ),
                 (_('Phonology'), {'fields': ('handedness', 'location', 'strong_handshape', 'weak_handshape',
                                              'relation_between_articulators', 'absolute_orientation_palm',
                                              'absolute_orientation_fingers', 'relative_orientation_movement',
                                              'relative_orientation_location', 'orientation_change',
                                              'handshape_change', 'repeated_movement', 'alternating_movement',
                                              'movement_shape', 'movement_direction', 'movement_manner', 'contact_type',
                                              'phonology_other', 'mouth_gesture', 'mouthing', 'phonetic_variation',
                                              'one_or_two_hand'),
                                   'classes': ('collapse',)},),
                 (_('Semantics'), {'fields': ('iconic_image', 'named_entity', 'semantic_field'),
                                   'classes': ('collapse',)}),
                 (_('Usage and Variation'), {
<<<<<<< HEAD
                  'fields': ('usage', 'age_variation',), 'classes': ('collapse',)},),
=======
                  'fields': ('usage', 'variant_no',), 'classes': ('collapse',)},),
>>>>>>> 7788fe2a
                 (_('Examples'), {'fields': (
                     ('videoexample1', 'videoexample1_translation'),
                     ('videoexample2', 'videoexample2_translation'),
                     ('videoexample3', 'videoexample3_translation'),
                     ('videoexample4', 'videoexample4_translation'))}),
                 (_('Frequency'), {
                  'fields': ('number_of_occurences',), 'classes': ('collapse',)}),
                 )
    save_on_top = True
    save_as = True
    list_display = ['idgloss', 'dataset',
                    'published', 'exclude_from_ecv', 'idgloss_mi']
    search_fields = ['^idgloss']
    list_filter = ('dataset', 'published', 'exclude_from_ecv', 'concise', TagListFilter, )
    inlines = [GlossVideoInline, GlossTranslationsInline, TranslationInline,
               GlossRelationInline, GlossURLInline, GlossTagInline]

    def get_readonly_fields(self, request, obj=None):
        """
        Adds 'published' to 'readonly_fields' if user does not have permission to publish glosses.
        """
        # If obj is not None (and exists), return only the variable 'readonly_fields'
        if obj is None:
            return self.readonly_fields

        # If user doesn't have permission 'dictionary.lock_gloss' add it to readonly_fields
        if not request.user.has_perm('dictionary.publish_gloss'):
            self.readonly_fields += ('publish',)
        return self.readonly_fields

    def save_model(self, request, obj, form, change):
        """Sets created_by and updated_by as the original requests user"""
        obj.created_by = request.user
        obj.updated_by = request.user
        obj.save()

    def get_form(self, request, obj=None, **kwargs):
        form = super().get_form(request, obj, **kwargs)
        form.base_fields['wordclasses'].widget = CheckboxSelectMultiple()
        form.base_fields['usage'].widget = CheckboxSelectMultiple()
        return form

    def save_formset(self, request, form, formset, change):
        """Saves the formsets created_by and updated_by with request.user"""
        if formset.model == Gloss:
            instances = formset.save(commit=False)
            for instance in instances:
                instance.created_by = request.user
                instance.updated_by = request.user
                instance.save()
        else:
            formset.save()


class DialectInline(admin.TabularInline):
    model = Dialect
    extra = 0


class LanguageAdmin(VersionAdmin, ModelTranslationAdmin):
    model = Language


class SignLanguageAdmin(VersionAdmin, ModelTranslationAdmin):
    model = SignLanguage
    inlines = [DialectInline]


class FieldChoiceAdmin(admin.ModelAdmin):
    model = FieldChoice
    list_display = ('field', 'english_name', 'machine_value',)


class SignerAdmin(VersionAdmin):
    model = Signer
    list_display = ('name',)


admin.site.register(Language, LanguageAdmin)
admin.site.register(SignLanguage, SignLanguageAdmin)
admin.site.register(Gloss, GlossAdmin)
admin.site.register(Translation, TranslationAdmin)
admin.site.register(Dataset, DatasetAdmin)
admin.site.register(GlossRelation, GlossRelationAdmin)
admin.site.register(AllowedTags, AllowedTagsAdmin)
admin.site.register(Signer, SignerAdmin)

# The following models have been removed from the admin because they are not used at the moment.
admin.site.register(FieldChoice, FieldChoiceAdmin)
# admin.site.register(MorphologyDefinition)<|MERGE_RESOLUTION|>--- conflicted
+++ resolved
@@ -198,11 +198,7 @@
                  (_('Semantics'), {'fields': ('iconic_image', 'named_entity', 'semantic_field'),
                                    'classes': ('collapse',)}),
                  (_('Usage and Variation'), {
-<<<<<<< HEAD
-                  'fields': ('usage', 'age_variation',), 'classes': ('collapse',)},),
-=======
-                  'fields': ('usage', 'variant_no',), 'classes': ('collapse',)},),
->>>>>>> 7788fe2a
+                  'fields': ('usage', 'variant_no', 'age_variation',), 'classes': ('collapse',)},),
                  (_('Examples'), {'fields': (
                      ('videoexample1', 'videoexample1_translation'),
                      ('videoexample2', 'videoexample2_translation'),
